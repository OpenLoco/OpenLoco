#include "../audio/audio.h"
#include "../config.h"
#include "../date.h"
#include "../graphics/colours.h"
#include "../graphics/image_ids.h"
#include "../input.h"
#include "../interop/interop.hpp"
#include "../localisation/languagefiles.h"
#include "../localisation/languages.h"
#include "../localisation/string_ids.h"
#include "../objects/currency_object.h"
#include "../objects/interface_skin_object.h"
#include "../objects/objectmgr.h"
#include "../s5/s5.h"
#include "../ui.h"
#include "../ui/WindowManager.h"
#include "../ui/dropdown.h"
#include "../widget.h"
#include <cassert>

using namespace openloco::interop;

namespace openloco::ui::options
{
    static void tab_on_mouse_up(window* w, widget_index wi);
    static void sub_4C13BE(window* w);
    static void sub_4C1519();
    static void sub_4BF935();

    static loco_global<uint32_t, 0x0050D430> _50D430;
    static loco_global<int8_t, 0x0050D434> _currentSong;
    static loco_global<uint8_t, 0x0050D435> _50D435;
    static loco_global<uint8_t[3], 0x0050D5B5> _50D5B5;
    static loco_global<uint8_t[3], 0x0050D5B8> _50D5B8;

    // Should be a pointer to an array of u8's
    static loco_global<void*, 0x011364A0> __11364A0;
    static loco_global<uint16_t, 0x0112C185> _112C185;
    static loco_global<char[20], 0x0112C826> _commonFormatArgs;

#define set_format_arg(a, b, c) *((b*)(&_commonFormatArgs[a])) = (c)

    static void on_close(window* w)
    {
        free(__11364A0);
    }

    namespace common
    {
        namespace widx
        {
            enum
            {
                frame = 0,
                caption = 1,
                close_button = 2,
                panel = 3,
                tab_display,
                tab_sound,
                tab_music,
                tab_regional,
                tab_controls,
                tab_miscellaneous,
            };
        }

        static_assert(widx::tab_music == widx::tab_display + tab_offset_music);

        enum tab
        {
            display,
            sound,
            music,
            regional,
            controls,
            miscellaneous,
        };

        static void draw_tabs(window* w, gfx::drawpixelinfo_t* ctx)
        {
            widget::draw_tab(w, ctx, image_ids::tab_display, widx::tab_display);
            widget::draw_tab(w, ctx, image_ids::tab_sound, widx::tab_sound);

            static const uint32_t music_tab_ids[] = {
                image_ids::tab_music_0,
                image_ids::tab_music_1,
                image_ids::tab_music_2,
                image_ids::tab_music_3,
                image_ids::tab_music_4,
                image_ids::tab_music_5,
                image_ids::tab_music_6,
                image_ids::tab_music_7,
                image_ids::tab_music_8,
                image_ids::tab_music_9,
                image_ids::tab_music_10,
                image_ids::tab_music_11,
                image_ids::tab_music_12,
                image_ids::tab_music_13,
                image_ids::tab_music_14,
                image_ids::tab_music_15,
            };
            uint32_t imageId = music_tab_ids[0];
            if (w->current_tab == tab::music)
            {
                imageId = music_tab_ids[(w->frame_no / 4) % 16];
            }
            widget::draw_tab(w, ctx, imageId, widx::tab_music);

            static const uint32_t globe_tab_ids[] = {
                image_ids::tab_globe_0,
                image_ids::tab_globe_1,
                image_ids::tab_globe_2,
                image_ids::tab_globe_3,
                image_ids::tab_globe_4,
                image_ids::tab_globe_5,
                image_ids::tab_globe_6,
                image_ids::tab_globe_7,
                image_ids::tab_globe_8,
                image_ids::tab_globe_9,
                image_ids::tab_globe_10,
                image_ids::tab_globe_11,
                image_ids::tab_globe_12,
                image_ids::tab_globe_13,
                image_ids::tab_globe_14,
                image_ids::tab_globe_15,
                image_ids::tab_globe_16,
                image_ids::tab_globe_17,
                image_ids::tab_globe_18,
                image_ids::tab_globe_19,
                image_ids::tab_globe_20,
                image_ids::tab_globe_21,
                image_ids::tab_globe_22,
                image_ids::tab_globe_23,
                image_ids::tab_globe_24,
                image_ids::tab_globe_25,
                image_ids::tab_globe_26,
                image_ids::tab_globe_27,
                image_ids::tab_globe_28,
                image_ids::tab_globe_29,
                image_ids::tab_globe_30,
                image_ids::tab_globe_31,
            };
            imageId = image_ids::tab_globe_0;
            if (w->current_tab == tab::regional)
            {
                imageId = globe_tab_ids[(w->frame_no / 2) % 32];
            }
            widget::draw_tab(w, ctx, imageId, widx::tab_regional);

            widget::draw_tab(w, ctx, image_ids::tab_control, widx::tab_controls);
            widget::draw_tab(w, ctx, image_ids::tab_miscellaneous, widx::tab_miscellaneous);
        }

#define common_options_widgets(window_size, window_caption_id)                                                                                              \
    make_widget({ 0, 0 }, window_size, widget_type::frame, 0),                                                                                              \
        make_widget({ 1, 1 }, { (uint16_t)(window_size.width - 2), 13 }, widget_type::caption_25, 0, window_caption_id),                                    \
        make_widget({ (int16_t)(window_size.width - 15), 2 }, { 13, 13 }, widget_type::wt_9, 0, image_ids::close_button, string_ids::tooltip_close_window), \
        make_widget({ 0, 41 }, { window_size.width, 102 }, widget_type::panel, 1),                                                                          \
        make_remap_widget({ 3, 15 }, { 31, 27 }, widget_type::wt_8, 1, image_ids::tab, string_ids::display_options),                                        \
        make_remap_widget({ 34, 15 }, { 31, 27 }, widget_type::wt_8, 1, image_ids::tab, string_ids::sound_options),                                         \
        make_remap_widget({ 65, 15 }, { 31, 27 }, widget_type::wt_8, 1, image_ids::tab, string_ids::music_options),                                         \
        make_remap_widget({ 96, 15 }, { 31, 27 }, widget_type::wt_8, 1, image_ids::tab, string_ids::regional_options),                                      \
        make_remap_widget({ 127, 15 }, { 31, 27 }, widget_type::wt_8, 1, image_ids::tab, string_ids::control_options),                                      \
        make_remap_widget({ 158, 15 }, { 31, 27 }, widget_type::wt_8, 1, image_ids::tab, string_ids::miscellaneous_options)

        static constexpr int tabWidgets = (1 << widx::tab_display) | (1 << widx::tab_sound) | (1 << widx::tab_music) | (1 << widx::tab_regional) | (1 << widx::tab_controls) | (1 << widx::tab_miscellaneous);
    }

    namespace display
    {
        static const gfx::ui_size_t _window_size = { 366, 184 };

        namespace widx
        {
            enum
            {
                screen_mode = 10,
                screen_mode_btn,
                display_resolution,
                display_resolution_btn,
                display_scale,
                display_scale_down_btn,
                display_scale_up_btn,
                landscape_smoothing,
                gridlines_on_landscape,
                vehicles_min_scale,
                vehicles_min_scale_btn,
                station_names_min_scale,
                station_names_min_scale_btn,
                construction_marker,
                construction_marker_btn,
            };
        }

        static widget_t _widgets[] = {
            common_options_widgets(_window_size, string_ids::options_title_display),
            make_widget({ 183, 49 }, { 173, 12 }, widget_type::wt_18, 1, string_ids::empty),
            make_widget({ 344, 50 }, { 11, 10 }, widget_type::wt_11, 1, string_ids::dropdown),
            make_widget({ 183, 64 }, { 173, 12 }, widget_type::wt_18, 1, string_ids::display_resolution_label_format),
            make_widget({ 344, 65 }, { 11, 10 }, widget_type::wt_11, 1, string_ids::dropdown),
            make_stepper_widgets({ 183, 79 }, { 173, 12 }, widget_type::wt_18, 1, string_ids::empty),
            make_widget({ 10, 99 }, { 346, 12 }, widget_type::checkbox, 1, string_ids::landscape_smoothing, string_ids::landscape_smoothing_tip),
            make_widget({ 10, 114 }, { 346, 12 }, widget_type::checkbox, 1, string_ids::gridlines_on_landscape, string_ids::gridlines_on_landscape_tip),
            make_widget({ 183, 133 }, { 173, 12 }, widget_type::wt_18, 1, string_ids::empty, string_ids::vehicles_min_scale_tip),
            make_widget({ 344, 134 }, { 11, 10 }, widget_type::wt_11, 1, string_ids::dropdown, string_ids::vehicles_min_scale_tip),
            make_widget({ 183, 148 }, { 173, 12 }, widget_type::wt_18, 1, string_ids::empty, string_ids::station_names_min_scale_tip),
            make_widget({ 344, 149 }, { 11, 10 }, widget_type::wt_11, 1, string_ids::dropdown, string_ids::station_names_min_scale_tip),
            make_widget({ 183, 163 }, { 173, 12 }, widget_type::wt_18, 1, string_ids::empty),
            make_widget({ 344, 164 }, { 11, 10 }, widget_type::wt_11, 1, string_ids::dropdown),
            widget_end(),
        };

        static window_event_list _events;

        // 0x004BFB8C
        static void on_mouse_up(window* w, widget_index wi)
        {
            switch (wi)
            {
                case common::widx::close_button:
                    WindowManager::close(w);
                    return;

                case common::widx::tab_display:
                case common::widx::tab_sound:
                case common::widx::tab_music:
                case common::widx::tab_regional:
                case common::widx::tab_controls:
                case common::widx::tab_miscellaneous:
                    options::tab_on_mouse_up(w, wi);
                    return;

                case widx::landscape_smoothing:
                {
                    auto& cfg = openloco::config::get();
                    // TODO: is there a better way to toggle a flag?
                    if (cfg.flags & config::flags::landscape_smoothing)
                    {
                        cfg.flags &= ~config::flags::landscape_smoothing;
                    }
                    else
                    {
                        cfg.flags |= config::flags::landscape_smoothing;
                    }
                    openloco::config::write();
                    gfx::invalidate_screen();
                    return;
                }

                case widx::gridlines_on_landscape:
                {
                    auto& cfg = openloco::config::get();
                    if (cfg.flags & config::flags::gridlines_on_landscape)
                    {
                        cfg.flags &= ~config::flags::gridlines_on_landscape;
                    }
                    else
                    {
                        cfg.flags |= config::flags::gridlines_on_landscape;
                    }
                    openloco::config::write();
                    gfx::invalidate_screen();

                    auto main = WindowManager::getMainWindow();
                    if (main != nullptr)
                    {
                        main->viewports[0]->flags &= ~viewport_flags::gridlines_on_landscape;

                        if ((cfg.flags & config::flags::gridlines_on_landscape) != 0)
                        {
                            main->viewports[0]->flags |= viewport_flags::gridlines_on_landscape;
                        }
                    }

                    return;
                }
            }
        }

#pragma mark - Construction Marker (Widget 19)

        // 0x004BFE2E
        static void construction_marker_mouse_down(window* w, widget_index wi)
        {
            widget_t dropdown = w->widgets[widx::construction_marker];
            dropdown::show(w->x + dropdown.left, w->y + dropdown.top, dropdown.width() - 4, dropdown.height(), w->colours[1], 2, 0x80);

            dropdown::add(0, string_ids::dropdown_stringid, string_ids::white);
            dropdown::add(1, string_ids::dropdown_stringid, string_ids::translucent);
            dropdown::set_item_selected(config::get().construction_marker);
        }

        // 0x004BFE98
        static void construction_marker_dropdown(int16_t ax)
        {
            if (ax == -1)
                return;

            if (ax == config::get().construction_marker)
                return;

            auto& cfg = openloco::config::get();
            cfg.construction_marker = ax;
            openloco::config::write();
            gfx::invalidate_screen();
        }

#pragma mark - Vehicle zoom (Widget 15)

        // 0x004BFEBE
        static void vehicle_zoom_mouse_down(window* w, widget_index wi)
        {
            widget_t dropdown = w->widgets[widx::vehicles_min_scale];
            dropdown::show(w->x + dropdown.left, w->y + dropdown.top, dropdown.width() - 4, dropdown.height(), w->colours[1], 4, 0x80);

            dropdown::add(0, string_ids::dropdown_stringid, string_ids::full_scale);
            dropdown::add(1, string_ids::dropdown_stringid, string_ids::half_scale);
            dropdown::add(2, string_ids::dropdown_stringid, string_ids::quarter_scale);
            dropdown::add(3, string_ids::dropdown_stringid, string_ids::eighth_scale);
            dropdown::set_item_selected(config::get().vehicles_min_scale);
        }

        // 0x004BFF4C
        static void vehicle_zoom_dropdown(int16_t ax)
        {
            if (ax == -1)
                return;

            if (ax == config::get().vehicles_min_scale)
                return;

            auto& cfg = openloco::config::get();
            cfg.vehicles_min_scale = ax;
            openloco::config::write();
            gfx::invalidate_screen();
        }

#pragma mark - Station names minimum scale (Widget 17)

        // 0x004BFF72
        static void station_names_scale_mouse_down(window* w, widget_index wi)
        {
            widget_t dropdown = w->widgets[widx::station_names_min_scale];
            dropdown::show(w->x + dropdown.left, w->y + dropdown.top, dropdown.width() - 4, dropdown.height(), w->colours[1], 4, 0x80);

            dropdown::add(0, string_ids::dropdown_stringid, string_ids::full_scale);
            dropdown::add(1, string_ids::dropdown_stringid, string_ids::half_scale);
            dropdown::add(2, string_ids::dropdown_stringid, string_ids::quarter_scale);
            dropdown::add(3, string_ids::dropdown_stringid, string_ids::eighth_scale);
            dropdown::set_item_selected(config::get().station_names_min_scale);
        }

        // 0x004C0000
        static void station_names_scale_dropdown(int16_t ax)
        {
            if (ax == -1)
                return;

            if (ax == config::get().station_names_min_scale)
                return;

            auto& cfg = openloco::config::get();
            cfg.station_names_min_scale = ax;
            openloco::config::write();
            gfx::invalidate_screen();
        }

#if !(defined(__APPLE__) && defined(__MACH__))
        static void screen_mode_toggle_enabled(window* w)
        {
            if (config::get_new().display.mode == config::screen_mode::fullscreen)
            {
                w->enabled_widgets |= (1 << widx::display_resolution) | (1 << widx::display_resolution_btn);
                w->disabled_widgets &= ~((1 << widx::display_resolution) | (1 << widx::display_resolution_btn));
            }
            else
            {
                w->enabled_widgets &= ~((1 << widx::display_resolution) | (1 << widx::display_resolution_btn));
                w->disabled_widgets |= (1 << widx::display_resolution) | (1 << widx::display_resolution_btn);
            }
        }
#endif

        static void screen_mode_mouse_down(window* w, widget_index wi)
        {
            widget_t dropdown = w->widgets[widx::screen_mode];
            dropdown::show(w->x + dropdown.left, w->y + dropdown.top, dropdown.width() - 4, dropdown.height(), w->colours[1], 3, 0x80);

            dropdown::add(0, string_ids::dropdown_stringid, string_ids::options_mode_windowed);
            dropdown::add(1, string_ids::dropdown_stringid, string_ids::options_mode_fullscreen);
            dropdown::add(2, string_ids::dropdown_stringid, string_ids::options_mode_fullscreen_window);

            auto selection = static_cast<uint16_t>(config::get_new().display.mode);
            dropdown::set_item_selected(selection);
        }

        static void screen_mode_dropdown(window* w, int16_t selection)
        {
            if (selection == -1)
                return;

            auto new_mode = static_cast<config::screen_mode>(selection);
            if (new_mode == config::get_new().display.mode)
                return;

#if !(defined(__APPLE__) && defined(__MACH__))
            ui::set_screen_mode(new_mode);
            screen_mode_toggle_enabled(w);
#endif
        }

#pragma mark - Resolution dropdown (Widget 11)

        // 0x004C0026
        static void resolution_mouse_down(window* w, widget_index wi)
        {
            std::vector<Resolution> resolutions = getFullscreenResolutions();

            widget_t dropdown = w->widgets[widx::display_resolution];
            dropdown::show_text_2(w->x + dropdown.left, w->y + dropdown.top, dropdown.width(), dropdown.height(), w->colours[1], resolutions.size(), 0x80);

            auto& cfg = config::get();
            for (size_t i = 0; i < resolutions.size(); i++)
            {
                dropdown::add(i, string_ids::dropdown_stringid, { string_ids::display_resolution_dropdown_format, (uint16_t)resolutions[i].width, (uint16_t)resolutions[i].height });
                if (cfg.resolution_width == resolutions[i].width && cfg.resolution_height == resolutions[i].height)
                    dropdown::set_item_selected((int16_t)i);
            }
        }

        // 0x004C00F4
        static void resolution_dropdown(window* w, int16_t index)
        {
            if (index == -1)
                return;

            auto& config = config::get_new();
            auto current_res = config.display.fullscreen_resolution;

            std::vector<Resolution> resolutions = getFullscreenResolutions();
            if (current_res.width == resolutions[index].width && current_res.height == resolutions[index].height)
                return;

            config.display.fullscreen_resolution = { resolutions[index].width, resolutions[index].height };

            auto& old_config = config::get();
            old_config.resolution_width = resolutions[index].width;
            old_config.resolution_height = resolutions[index].height;

            openloco::config::write();
            WindowManager::invalidateWidget(w->type, w->number, widx::display_resolution);
        }

#pragma mark -

        static void display_scale_mouse_down(window* w, widget_index wi, float adjust_by)
        {
<<<<<<< HEAD
            openloco::ui::adjust_window_scale(adjust_by);
=======
            auto& config = config::get_new();
            config.scale_factor = std::clamp(config.scale_factor + adjust_by, 1.0f, 4.0f);

            openloco::config::write();
            gfx::invalidate_screen();
            ui::trigger_resize();
            w->moveToCentre();
>>>>>>> f55d36ae
        }

        // 0x004BFBB7
        static void on_mouse_down(window* w, widget_index wi)
        {
            switch (wi)
            {
                case widx::screen_mode_btn:
                    screen_mode_mouse_down(w, wi);
                    break;
                case widx::display_resolution_btn:
                    resolution_mouse_down(w, wi);
                    break;
                case widx::construction_marker_btn:
                    construction_marker_mouse_down(w, wi);
                    break;
                case widx::vehicles_min_scale_btn:
                    vehicle_zoom_mouse_down(w, wi);
                    break;
                case widx::station_names_min_scale_btn:
                    station_names_scale_mouse_down(w, wi);
                    break;
                case widx::display_scale_down_btn:
                    display_scale_mouse_down(w, wi, -openloco::ui::ScaleFactor::step);
                    break;
                case widx::display_scale_up_btn:
                    display_scale_mouse_down(w, wi, openloco::ui::ScaleFactor::step);
                    break;
            }
        }

        // 0x004BFBE8
        static void on_dropdown(window* w, widget_index wi, int16_t item_index)
        {
            switch (wi)
            {
                case widx::screen_mode_btn:
                    screen_mode_dropdown(w, item_index);
                    break;
                case widx::display_resolution_btn:
                    resolution_dropdown(w, item_index);
                    break;
                case widx::construction_marker_btn:
                    construction_marker_dropdown(item_index);
                    break;
                case widx::vehicles_min_scale_btn:
                    vehicle_zoom_dropdown(item_index);
                    break;
                case widx::station_names_min_scale_btn:
                    station_names_scale_dropdown(item_index);
                    break;
            }
        }

        // 0x004C01F5
        static void on_update(window* w)
        {
            w->frame_no += 1;
            w->call_prepare_draw();
            WindowManager::invalidateWidget(w->type, w->number, w->current_tab + 4);
        }

        // 0x004BFA04
        static void prepare_draw(window* w)
        {
            assert(w->current_tab == common::tab::display);
            assert(w->widgets == _widgets);

            w->activated_widgets &= ~common::tabWidgets;
            w->activated_widgets |= 1ULL << (w->current_tab + 4);

            w->widgets[common::widx::frame].right = w->width - 1;
            w->widgets[common::widx::frame].bottom = w->height - 1;
            w->widgets[common::widx::panel].right = w->width - 1;
            w->widgets[common::widx::panel].bottom = w->height - 1;
            w->widgets[common::widx::caption].right = w->width - 2;
            w->widgets[common::widx::close_button].left = w->width - 15;
            w->widgets[common::widx::close_button].right = w->width - 15 + 12;

            string_id screen_mode_string_id = string_ids::empty;
            switch (config::get_new().display.mode)
            {
                case config::screen_mode::window:
                    screen_mode_string_id = string_ids::options_mode_windowed;
                    break;
                case config::screen_mode::fullscreen:
                    screen_mode_string_id = string_ids::options_mode_fullscreen;
                    break;
                case config::screen_mode::fullscreen_borderless:
                    screen_mode_string_id = string_ids::options_mode_fullscreen_window;
                    break;
            }
            w->widgets[widx::screen_mode].text = screen_mode_string_id;

            set_format_arg(0x10, uint16_t, config::get().resolution_width);
            set_format_arg(0x12, uint16_t, config::get().resolution_height);

            if (config::get().construction_marker)
                w->widgets[widx::construction_marker].text = string_ids::translucent;
            else
                w->widgets[widx::construction_marker].text = string_ids::white;

            static const string_id scale_string_ids[] = {
                string_ids::full_scale,
                string_ids::half_scale,
                string_ids::quarter_scale,
                string_ids::eighth_scale,
            };

            w->widgets[widx::vehicles_min_scale].text = scale_string_ids[config::get().vehicles_min_scale];
            w->widgets[widx::station_names_min_scale].text = scale_string_ids[config::get().station_names_min_scale];

            w->activated_widgets &= ~(1 << widx::landscape_smoothing);
            if ((config::get().flags & config::flags::landscape_smoothing) == 0)
            {
                w->activated_widgets |= (1 << widx::landscape_smoothing);
            }

            w->activated_widgets &= ~(1 << widx::gridlines_on_landscape);
            if (config::get().flags & config::flags::gridlines_on_landscape)
            {
                w->activated_widgets |= (1 << widx::gridlines_on_landscape);
            }

            if (config::get_new().scale_factor <= openloco::ui::ScaleFactor::min)
                w->disabled_widgets |= (1 << widx::display_scale_down_btn);
            else
                w->disabled_widgets &= ~(1 << widx::display_scale_down_btn);

            if (config::get_new().scale_factor >= openloco::ui::ScaleFactor::max)
                w->disabled_widgets |= (1 << widx::display_scale_up_btn);
            else
                w->disabled_widgets &= ~(1 << widx::display_scale_up_btn);

            sub_4C13BE(w);
        }

        // 0x004BFAF9
        static void draw(window* w, gfx::drawpixelinfo_t* dpi)
        {
            // Draw widgets.
            w->draw(dpi);

            common::draw_tabs(w, dpi);

            int16_t x = w->x + 10;
            int16_t y = w->y + display::_widgets[display::widx::screen_mode].top + 1;
            draw_string_494B3F(*dpi, x, y, colour::black, string_ids::options_screen_mode, nullptr);

            y = w->y + display::_widgets[display::widx::display_resolution].top + 1;
            draw_string_494B3F(*dpi, x + 14, y, colour::black, string_ids::display_resolution, nullptr);

            y = w->y + display::_widgets[display::widx::construction_marker].top + 1;
            draw_string_494B3F(*dpi, x, y, colour::black, string_ids::construction_marker, nullptr);

            y = w->y + display::_widgets[display::widx::vehicles_min_scale].top + 1;
            draw_string_494B3F(*dpi, x, y, colour::black, string_ids::vehicles_min_scale, nullptr);

            y = w->y + display::_widgets[display::widx::station_names_min_scale].top + 1;
            draw_string_494B3F(*dpi, x, y, colour::black, string_ids::station_names_min_scale, nullptr);

            y = w->y + display::_widgets[display::widx::display_scale].top + 1;
            draw_string_494B3F(*dpi, x + 14, y, colour::black, string_ids::window_scale_factor, nullptr);

            int scale = (int)(config::get_new().scale_factor * 100);
            auto& scale_widget = w->widgets[widx::display_scale];
            draw_string_494B3F(*dpi, w->x + scale_widget.left + 1, w->y + scale_widget.top + 1, colour::black, string_ids::scale_formatted, &scale);
        }

        static const window_event_list init_events()
        {
            _events.on_close = on_close;
            _events.on_mouse_up = on_mouse_up;
            _events.on_mouse_down = on_mouse_down;
            _events.on_dropdown = on_dropdown;
            _events.on_update = on_update;
            _events.prepare_draw = prepare_draw;
            _events.draw = draw;
            return _events;
        }
    }

    namespace sound
    {
        static const gfx::ui_size_t _window_size = { 366, 84 };

        namespace widx
        {
            enum
            {
                audio_device = 10,
                audio_device_btn,
                play_title_music,
            };
        }

        static widget_t _widgets[] = {
            common_options_widgets(_window_size, string_ids::options_title_sound),
            make_widget({ 10, 49 }, { 346, 12 }, widget_type::wt_18, 1, string_ids::stringid),
            make_widget({ 344, 50 }, { 11, 10 }, widget_type::wt_11, 1, string_ids::dropdown),
            make_widget({ 10, 65 }, { 346, 12 }, widget_type::checkbox, 1, string_ids::play_title_music),
            widget_end(),
        };

        static window_event_list _events;

        static void audio_device_mouse_down(ui::window* window);
        static void audio_device_dropdown(ui::window* window, int16_t itemIndex);
        static void play_title_music_on_mouse_up(ui::window* window);

        // 0x004C0217
        static void prepare_draw(window* w)
        {
            assert(w->current_tab == common::tab::sound);
            assert(w->widgets == _widgets);

            w->activated_widgets &= ~common::tabWidgets;
            w->activated_widgets |= 1ULL << (w->current_tab + 4);

            w->widgets[common::widx::frame].right = w->width - 1;
            w->widgets[common::widx::frame].bottom = w->height - 1;
            w->widgets[common::widx::panel].right = w->width - 1;
            w->widgets[common::widx::panel].bottom = w->height - 1;
            w->widgets[common::widx::caption].right = w->width - 2;
            w->widgets[common::widx::close_button].left = w->width - 15;
            w->widgets[common::widx::close_button].right = w->width - 15 + 12;

            set_format_arg(0x0, string_id, string_ids::audio_device_none);

            auto audioDeviceName = audio::get_current_device_name();
            if (audioDeviceName != nullptr)
            {
                set_format_arg(0x0, string_id, string_ids::stringptr);
                set_format_arg(0x2, char*, (char*)audioDeviceName);
            }

            if (config::get_new().audio.play_title_music)
                w->activated_widgets |= (1 << widx::play_title_music);
            else
                w->activated_widgets &= ~(1 << widx::play_title_music);

            sub_4C13BE(w);
        }

        // 0x004C02F5
        static void draw(window* w, gfx::drawpixelinfo_t* dpi)
        {
            // Draw widgets.
            w->draw(dpi);

            common::draw_tabs(w, dpi);
        }

        static void on_mouse_up(window* w, widget_index wi)
        {
            switch (wi)
            {
                case common::widx::close_button:
                    WindowManager::close(w);
                    return;

                case common::widx::tab_display:
                case common::widx::tab_sound:
                case common::widx::tab_music:
                case common::widx::tab_regional:
                case common::widx::tab_controls:
                case common::widx::tab_miscellaneous:
                    options::tab_on_mouse_up(w, wi);
                    return;

                case widx::play_title_music:
                    play_title_music_on_mouse_up(w);
                    return;
            }
        }

        static void on_mouse_down(window* w, widget_index wi)
        {
            switch (wi)
            {
                case widx::audio_device_btn:
                    audio_device_mouse_down(w);
                    break;
            }
        }

        static void on_dropdown(ui::window* window, widget_index widgetIndex, int16_t itemIndex)
        {
            switch (widgetIndex)
            {
                case widx::audio_device_btn:
                    audio_device_dropdown(window, itemIndex);
                    break;
            }
        }

#pragma mark - Widget 11

        // 0x004C043D
        static void audio_device_mouse_down(ui::window* w)
        {
            const auto& devices = audio::get_devices();
            if (devices.size() != 0)
            {
                widget_t dropdown = w->widgets[widx::audio_device];
                dropdown::show(w->x + dropdown.left, w->y + dropdown.top, dropdown.width() - 4, dropdown.height(), w->colours[1], devices.size(), 0x80);
                for (size_t i = 0; i < devices.size(); i++)
                {
                    auto name = devices[i].c_str();
                    dropdown::add(i, string_ids::dropdown_stringid, { string_ids::stringptr, name });
                }

                auto currentDevice = audio::get_current_device();
                if (currentDevice != std::numeric_limits<size_t>().max())
                {
                    dropdown::set_item_selected((int16_t)currentDevice);
                }
            }
        }

        // 0x004C04CA
        static void audio_device_dropdown(ui::window* w, int16_t itemIndex)
        {
            if (itemIndex != -1)
            {
                audio::set_device(itemIndex);
                WindowManager::invalidateWidget(w->type, w->number, widx::audio_device);
            }
        }

#pragma mark -

        static void play_title_music_on_mouse_up(window* w)
        {
            auto& cfg = config::get_new();
            cfg.audio.play_title_music = !cfg.audio.play_title_music;
            config::write();

            audio::play_title_screen_music();

            w->invalidate();
        }

        // 0x004C04E0
        static void on_update(window* w)
        {
            w->frame_no += 1;
            w->call_prepare_draw();
            WindowManager::invalidateWidget(w->type, w->number, w->current_tab + 4);
        }

        static void init_events()
        {
            _events.on_close = on_close;
            _events.on_mouse_up = on_mouse_up;
            _events.on_mouse_down = on_mouse_down;
            _events.on_dropdown = on_dropdown;
            _events.on_update = on_update;
            _events.prepare_draw = prepare_draw;
            _events.draw = draw;
        }
    }

    namespace music
    {
        static const gfx::ui_size_t _window_size = { 366, 129 };

        namespace widx
        {
            enum
            {
                currently_playing = 10,
                currently_playing_btn,
                music_controls_stop,
                music_controls_play,
                music_controls_next,
                volume,
                music_playlist,
                music_playlist_btn,
                edit_selection
            };
        }

        static widget_t _widgets[] = {
            common_options_widgets(_window_size, string_ids::options_title_music),
            make_widget({ 160, 49 }, { 196, 12 }, widget_type::wt_18, 1, string_ids::stringid),
            make_widget({ 344, 50 }, { 11, 10 }, widget_type::wt_11, 1, string_ids::dropdown),
            make_widget({ 10, 64 }, { 24, 24 }, widget_type::wt_9, 1, image_ids::music_controls_stop, string_ids::music_controls_stop_tip),
            make_widget({ 34, 64 }, { 24, 24 }, widget_type::wt_9, 1, image_ids::music_controls_play, string_ids::music_controls_play_tip),
            make_widget({ 58, 64 }, { 24, 24 }, widget_type::wt_9, 1, image_ids::music_controls_next, string_ids::music_controls_next_tip),
            make_widget({ 256, 64 }, { 109, 24 }, widget_type::wt_5, 1, -1, string_ids::set_volume_tip),
            make_widget({ 10, 93 }, { 346, 12 }, widget_type::wt_18, 1, string_ids::arg2_stringid),
            make_widget({ 344, 94 }, { 11, 10 }, widget_type::wt_11, 1, string_ids::dropdown),
            make_widget({ 183, 108 }, { 173, 12 }, widget_type::wt_11, 1, string_ids::edit_music_selection, string_ids::edit_music_selection_tip),
            widget_end(),
        };

        static void volume_mouse_down(window* w);
        static void stop_music(window* w);
        static void play_music(window* w);
        static void play_next_song(window* w);
        static void music_playlist_mouse_down(window* w);
        static void music_playlist_dropdown(window* w, int16_t ax);
        static void currently_playing_mouse_down(window* w);
        static void currently_playing_dropdown(window* w, int16_t ax);

        static window_event_list _events;

        static void prepare_draw(window* w)
        {
            assert(w->current_tab == common::tab::music);
            assert(w->widgets == _widgets);

            w->activated_widgets &= ~common::tabWidgets;
            w->activated_widgets |= 1ULL << (w->current_tab + 4);

            w->widgets[common::widx::frame].right = w->width - 1;
            w->widgets[common::widx::frame].bottom = w->height - 1;
            w->widgets[common::widx::panel].right = w->width - 1;
            w->widgets[common::widx::panel].bottom = w->height - 1;
            w->widgets[common::widx::caption].right = w->width - 2;
            w->widgets[common::widx::close_button].left = w->width - 15;
            w->widgets[common::widx::close_button].right = w->width - 15 + 12;

            string_id songName = string_ids::music_none;
            if (_currentSong != -1)
            {
                songName = audio::getMusicInfo(_currentSong)->title_id;
            }
            set_format_arg(0, string_id, songName);

            static const string_id playlist_string_ids[] = {
                string_ids::play_only_music_from_current_era,
                string_ids::play_all_music,
                string_ids::play_custom_music_selection,
            };

            set_format_arg(2, string_id, playlist_string_ids[(uint8_t)config::get().music_playlist]);

            w->activated_widgets &= ~((1 << widx::music_controls_stop) | (1 << widx::music_controls_play));
            w->activated_widgets |= (1 << widx::music_controls_stop);
            if (_currentSong != -1)
            {
                if (config::get().music_playing)
                {
                    w->activated_widgets &= ~((1 << widx::music_controls_stop) | (1 << widx::music_controls_play));
                    w->activated_widgets |= (1 << widx::music_controls_play);
                }
            }

            w->disabled_widgets |= (1 << widx::edit_selection);
            if (config::get().music_playlist == config::music_playlist_type::custom)
            {
                w->disabled_widgets &= ~(1 << widx::edit_selection);
            }

            sub_4C13BE(w);
        }

        // 0x004C05F9
        static void draw(window* w, gfx::drawpixelinfo_t* dpi)
        {
            // Draw widgets.
            w->draw(dpi);

            common::draw_tabs(w, dpi);

            gfx::draw_string_494B3F(*dpi, w->x + 10, w->y + w->widgets[widx::currently_playing_btn].top, 0, string_ids::currently_playing, nullptr);

            gfx::draw_string_494B3F(*dpi, w->x + 183, w->y + w->widgets[widx::volume].top + 7, 0, string_ids::volume, nullptr);

            gfx::draw_image(dpi, w->x + w->widgets[widx::volume].left, w->y + w->widgets[widx::volume].top, 0x20000000 | (w->colours[1] << 19) | image_ids::volume_slider_track);

            int16_t x = 90 + (config::get().volume / 32);
            gfx::draw_image(dpi, w->x + w->widgets[widx::volume].left + x, w->y + w->widgets[widx::volume].top, 0x20000000 | (w->colours[1] << 19) | image_ids::volume_slider_thumb);
        }

        static void on_mouse_up(window* w, widget_index wi)
        {
            switch (wi)
            {
                case common::widx::close_button:
                    WindowManager::close(w);
                    return;

                case common::widx::tab_display:
                case common::widx::tab_sound:
                case common::widx::tab_music:
                case common::widx::tab_regional:
                case common::widx::tab_controls:
                case common::widx::tab_miscellaneous:
                    options::tab_on_mouse_up(w, wi);
                    return;

                case widx::music_controls_stop:
                    stop_music(w);
                    return;

                case widx::music_controls_play:
                    play_music(w);
                    return;

                case widx::music_controls_next:
                    play_next_song(w);
                    return;

                case widx::edit_selection:
                    windows::music_selection::open();
                    return;
            }
        }

        // 0x004C06F2
        static void on_mouse_down(window* w, widget_index wi)
        {
            switch (wi)
            {
                case widx::music_playlist_btn:
                    music_playlist_mouse_down(w);
                    break;
                case widx::currently_playing_btn:
                    currently_playing_mouse_down(w);
                    break;
                case widx::volume:
                    volume_mouse_down(w);
                    break;
            }
        }

        // 0x004C070D
        static void on_dropdown(ui::window* window, widget_index widgetIndex, int16_t itemIndex)
        {
            switch (widgetIndex)
            {
                case widx::music_playlist_btn:
                    music_playlist_dropdown(window, itemIndex);
                    break;
                case widx::currently_playing_btn:
                    currently_playing_dropdown(window, itemIndex);
                    break;
            }
        }

        static loco_global<int16_t, 0x005233A4> _5233A4;
        static loco_global<uint16_t, 0x00523376> _clickRepeatTicks;

        // 0x004C072A
        static void volume_mouse_down(window* w)
        {
            _clickRepeatTicks = 31;

            int x = _5233A4 - w->x - w->widgets[widx::volume].left - 10;
            x = std::clamp(x, 0, 80);

            registers regs;
            regs.ecx = (x * 32) - 2560;
            call(0x0048AA67, regs);

            w->invalidate();
        }

        // 0x004C0778
        static void stop_music(window* w)
        {
            if (config::get().music_playing == 0)
                return;

            auto& cfg = config::get();
            cfg.music_playing = 0;
            config::write();

            audio::stop_background_music();

            _currentSong = -1;

            w->invalidate();
        }

        // 0x004C07A4
        static void play_music(window* w)
        {
            if (config::get().music_playing != 0)
                return;

            auto& cfg = config::get();
            cfg.music_playing = 1;
            config::write();

            w->invalidate();
        }

        // 0x004C07C4
        static void play_next_song(window* w)
        {
            if (config::get().music_playing == 0)
                return;

            audio::stop_background_music();

            _currentSong = -1;

            w->invalidate();
        }

#pragma mark - Widget 17

        // 0x004C07E4
        static void music_playlist_mouse_down(window* w)
        {
            widget_t dropdown = w->widgets[widx::music_playlist];
            dropdown::show(w->x + dropdown.left, w->y + dropdown.top, dropdown.width() - 4, dropdown.height(), w->colours[1], 3, 0x80);

            dropdown::add(0, string_ids::dropdown_stringid, string_ids::play_only_music_from_current_era);
            dropdown::add(1, string_ids::dropdown_stringid, string_ids::play_all_music);
            dropdown::add(2, string_ids::dropdown_stringid, string_ids::play_custom_music_selection);

            dropdown::set_item_selected((uint8_t)config::get().music_playlist);
        }

        // 0x004C084A
        static void music_playlist_dropdown(window* w, int16_t ax)
        {
            if (ax == -1)
                return;

            auto& cfg = openloco::config::get();
            cfg.music_playlist = (config::music_playlist_type)ax;
            config::write();

            w->invalidate();

            audio::revalidateCurrentTrack();

            WindowManager::close(WindowType::musicSelection);
        }

#pragma mark - Widget 11

        static std::vector<int> get_available_tracks()
        {
            auto vector = std::vector<int>();

            if (config::get().music_playlist == config::music_playlist_type::current_era)
            {
                uint16_t year = current_year();
                for (int i = 0; i < audio::num_music_tracks; i++)
                {
                    auto info = audio::getMusicInfo(i);
                    if (year >= info->start_year && year <= info->end_year)
                    {
                        vector.push_back(i);
                    }
                }
            }
            else if (config::get().music_playlist == config::music_playlist_type::all)
            {
                for (int i = 0; i < audio::num_music_tracks; i++)
                {
                    vector.push_back(i);
                }
            }
            else if (config::get().music_playlist == config::music_playlist_type::custom)
            {
                for (int i = 0; i < audio::num_music_tracks; i++)
                {
                    if (config::get().enabled_music[i] & 1)
                    {
                        vector.push_back(i);
                    }
                }

                if (vector.size() == 0)
                {
                    for (int i = 0; i < audio::num_music_tracks; i++)
                    {
                        vector.push_back(i);
                    }
                }
            }

            return vector;
        }

        // 0x004C0875
        static void currently_playing_mouse_down(window* w)
        {
            auto tracks = get_available_tracks();

            widget_t dropdown = w->widgets[widx::currently_playing];
            dropdown::show(w->x + dropdown.left, w->y + dropdown.top, dropdown.width() - 4, dropdown.height(), w->colours[1], tracks.size(), 0x80);

            int index = -1;
            for (auto track : tracks)
            {
                index++;
                dropdown::add(index, string_ids::dropdown_stringid, audio::getMusicInfo(track)->title_id);
                if (track == _currentSong)
                {
                    dropdown::set_item_selected(index);
                }
            }
        }

        // 0x004C09F8
        static void currently_playing_dropdown(window* w, int16_t ax)
        {
            if (ax == -1)
                return;

            auto tracks = get_available_tracks();
            int track = tracks.at(ax);
            if (track == _currentSong)
                return;

            audio::stop_background_music();

            _currentSong = track;
            _50D435 = track;
            _50D430 = 0;

            w->invalidate();
        }

        // 0x004C0A37
        static void on_update(window* w)
        {
            w->frame_no += 1;
            w->call_prepare_draw();
            WindowManager::invalidateWidget(w->type, w->number, w->current_tab + 4);
        }

        static void init_events()
        {
            _events.on_close = on_close;
            _events.on_mouse_up = on_mouse_up;
            _events.on_mouse_down = on_mouse_down;
            _events.on_dropdown = on_dropdown;
            _events.on_update = on_update;
            _events.prepare_draw = prepare_draw;
            _events.draw = draw;
        }
    }

    namespace regional
    {
        static const gfx::ui_size_t _window_size = { 366, 167 };

        namespace widx
        {
            enum
            {
                language = 10,
                language_btn,
                distance_speed,
                distance_speed_btn,
                heights,
                heights_btn,
                currency,
                currency_btn,
                preferred_currency,
                preferred_currency_btn,
                preferred_currency_for_new_games,
                preferred_currency_always
            };
        }

        static widget_t _widgets[] = {
            common_options_widgets(_window_size, string_ids::options_title_regional),
            make_widget({ 183, 49 }, { 173, 12 }, widget_type::wt_18, 1, string_ids::stringptr),
            make_widget({ 344, 50 }, { 11, 10 }, widget_type::wt_11, 1, string_ids::dropdown),
            make_widget({ 183, 69 }, { 173, 12 }, widget_type::wt_18, 1, string_ids::arg12_stringid),
            make_widget({ 344, 70 }, { 11, 10 }, widget_type::wt_11, 1, string_ids::dropdown),
            make_widget({ 183, 84 }, { 173, 12 }, widget_type::wt_18, 1, string_ids::arg6_stringid),
            make_widget({ 344, 85 }, { 11, 10 }, widget_type::wt_11, 1, string_ids::dropdown),
            make_widget({ 183, 104 }, { 173, 12 }, widget_type::wt_18, 1, string_ids::arg10_stringid, string_ids::current_game_currency_tip),
            make_widget({ 344, 105 }, { 11, 10 }, widget_type::wt_11, 1, string_ids::dropdown, string_ids::current_game_currency_tip),
            make_widget({ 183, 119 }, { 173, 12 }, widget_type::wt_18, 1, string_ids::preferred_currency_buffer, string_ids::new_game_currency_tip),
            make_widget({ 344, 120 }, { 11, 10 }, widget_type::wt_11, 1, string_ids::dropdown, string_ids::new_game_currency_tip),
            make_widget({ 10, 134 }, { 346, 12 }, widget_type::checkbox, 1, string_ids::use_preferred_currency_new_game, string_ids::use_preferred_currency_new_game_tip),
            make_widget({ 10, 148 }, { 346, 12 }, widget_type::checkbox, 1, string_ids::use_preferred_currency_always, string_ids::use_preferred_currency_always_tip),
            widget_end(),
        };

        static void language_mouse_down(window* w);
        static void language_dropdown(window* w, int16_t ax);
        static void currency_mouse_down(window* w);
        static void currency_dropdown(window* w, int16_t ax);
        static void preferred_currency_mouse_down(window* w);
        static void preferred_currency_dropdown(window* w, int16_t ax);
        static void preferred_currency_new_game_mouse_up(window* w);
        static void preferred_currency_always_mouse_up(window* w);
        static void distance_speed_mouse_down(window* w);
        static void distance_speed_dropdown(window* w, int16_t ax);
        static void heights_labels_mouse_down(window* w);
        static void heights_labels_dropdown(window* w, int16_t ax);

        static window_event_list _events;

        // 0x004C0A59
        static void prepare_draw(window* w)
        {
            assert(w->current_tab == common::tab::regional);
            assert(w->widgets == _widgets);

            w->activated_widgets &= ~common::tabWidgets;
            w->activated_widgets |= 1ULL << (w->current_tab + 4);

            w->widgets[common::widx::frame].right = w->width - 1;
            w->widgets[common::widx::frame].bottom = w->height - 1;
            w->widgets[common::widx::panel].right = w->width - 1;
            w->widgets[common::widx::panel].bottom = w->height - 1;
            w->widgets[common::widx::caption].right = w->width - 2;
            w->widgets[common::widx::close_button].left = w->width - 15;
            w->widgets[common::widx::close_button].right = w->width - 15 + 12;

            auto& language = localisation::getDescriptorForLanguage(config::get_new().language);
            set_format_arg(0, const char*, language.native_name.c_str());

            string_id current_height_units = string_ids::height_units;
            if ((openloco::config::get().flags & config::flags::show_height_as_units) == 0)
            {
                current_height_units = string_ids::height_real_values;
            }

            set_format_arg(0x6, string_id, current_height_units);

            string_id current_measurement_format = string_ids::imperial;
            if (openloco::config::get().measurement_format)
            {
                current_measurement_format = string_ids::metric;
            }

            set_format_arg(0xC, string_id, current_measurement_format);
            set_format_arg(0xA, string_id, objectmgr::get<currency_object>()->name);

            w->activated_widgets &= ~(1 << widx::preferred_currency_for_new_games);
            if (config::get().flags & config::flags::preferred_currency_for_new_games)
            {
                w->activated_widgets |= (1 << widx::preferred_currency_for_new_games);
            }

            w->activated_widgets &= ~(1 << widx::preferred_currency_always);
            if (config::get().flags & config::flags::preferred_currency_always)
            {
                w->activated_widgets |= (1 << widx::preferred_currency_always);
            }

            w->disabled_widgets &= ~(1 << widx::currency);
            w->disabled_widgets &= ~(1 << widx::currency_btn);
            if (config::get().flags & config::flags::preferred_currency_always)
            {
                w->disabled_widgets |= (1 << widx::currency);
                w->disabled_widgets |= (1 << widx::currency_btn);
            }

            sub_4C13BE(w);
        }

        // 0x004C0B5B
        static void draw(window* w, gfx::drawpixelinfo_t* dpi)
        {
            // Draw widgets.
            w->draw(dpi);
            common::draw_tabs(w, dpi);

            gfx::draw_string_494B3F(*dpi, w->x + 10, w->y + w->widgets[widx::language].top + 1, 0, string_ids::options_language, nullptr);
            gfx::draw_string_494B3F(*dpi, w->x + 10, w->y + w->widgets[widx::distance_speed].top + 1, 0, string_ids::distance_and_speed, nullptr);
            gfx::draw_string_494B3F(*dpi, w->x + 10, w->y + w->widgets[widx::heights].top + 1, 0, string_ids::heights, nullptr);
            gfx::draw_string_494B3F(*dpi, w->x + 10, w->y + w->widgets[widx::currency].top + 1, 0, string_ids::current_game_currency, nullptr);
            gfx::draw_string_494B3F(*dpi, w->x + 10, w->y + w->widgets[widx::preferred_currency].top + 1, 0, string_ids::new_game_currency, nullptr);
        }

        static void on_mouse_up(window* w, widget_index wi)
        {
            switch (wi)
            {
                case common::widx::close_button:
                    WindowManager::close(w);
                    return;

                case common::widx::tab_display:
                case common::widx::tab_sound:
                case common::widx::tab_music:
                case common::widx::tab_regional:
                case common::widx::tab_controls:
                case common::widx::tab_miscellaneous:
                    options::tab_on_mouse_up(w, wi);
                    return;

                case widx::preferred_currency_for_new_games:
                    preferred_currency_new_game_mouse_up(w);
                    return;

                case widx::preferred_currency_always:
                    preferred_currency_always_mouse_up(w);
                    return;
            }
        }

        // 0x004BFBB7
        static void on_mouse_down(window* w, widget_index wi)
        {
            switch (wi)
            {
                case widx::language_btn:
                    language_mouse_down(w);
                    break;
                case widx::heights_btn:
                    heights_labels_mouse_down(w);
                    break;
                case widx::distance_speed_btn:
                    distance_speed_mouse_down(w);
                    break;
                case widx::currency_btn:
                    currency_mouse_down(w);
                    break;
                case widx::preferred_currency_btn:
                    preferred_currency_mouse_down(w);
                    break;
            }
        }

        // 0x004C0C4A
        static void on_dropdown(ui::window* window, widget_index widgetIndex, int16_t itemIndex)
        {
            switch (widgetIndex)
            {
                case widx::language_btn:
                    language_dropdown(window, itemIndex);
                    break;

                case widx::heights_btn:
                    heights_labels_dropdown(window, itemIndex);
                    break;

                case widx::distance_speed_btn:
                    distance_speed_dropdown(window, itemIndex);
                    break;

                case widx::currency_btn:
                    currency_dropdown(window, itemIndex);
                    break;

                case widx::preferred_currency_btn:
                    preferred_currency_dropdown(window, itemIndex);
                    break;
            }
        }

        static loco_global<std::byte*, 0x0050D13C> _installedObjectList;

        static void language_mouse_down(window* w)
        {
            auto& lds = localisation::getLanguageDescriptors();
            uint8_t num_languages = static_cast<uint8_t>(lds.size());

            widget_t dropdown = w->widgets[widx::language];
            dropdown::show(w->x + dropdown.left, w->y + dropdown.top, dropdown.width() - 4, dropdown.height(), w->colours[1], num_languages - 1, 0x80);

            std::string& current_language = config::get_new().language;

            for (uint8_t index = 1; index < num_languages; index++)
            {
                auto& ld = lds[index];
                dropdown::add(index - 1, string_ids::dropdown_stringptr, (char*)ld.native_name.c_str());

                if (ld.locale == current_language)
                    dropdown::set_item_selected(index - 1);
            }
        }

        static void language_dropdown(window* w, int16_t ax)
        {
            if (ax == -1)
            {
                w->invalidate();
                return;
            }

            auto& lds = localisation::getLanguageDescriptors();
            auto& ld = lds[ax + 1];
            config::get_new().language = ld.locale;
            config::write();
            localisation::loadLanguageFile();
            gfx::invalidate_screen();
        }

        // 0x004C0C73
        static void currency_mouse_down(window* w)
        {
            uint8_t* _11364A0 = (uint8_t*)*__11364A0;

            widget_t dropdown = w->widgets[widx::currency];
            dropdown::show(w->x + dropdown.left, w->y + dropdown.top, dropdown.width() - 4, dropdown.height(), w->colours[1], _112C185, 0x80);
            int index = -1;
            for (auto object : objectmgr::getAvailableObjects(object_type::currency))
            {
                index++;
                dropdown::add(index, string_ids::dropdown_stringptr, object.second._name);

                if (_11364A0[object.first] & 1)
                {
                    dropdown::set_item_selected(index);
                }
            }
        }

        // 0x004C0D33
        static void currency_dropdown(window* w, int16_t ax)
        {
            if (ax == -1)
            {
                w->invalidate();
                return;
            }

            uint8_t* _11364A0 = (uint8_t*)*__11364A0;

            int index = -1;
            for (auto object : objectmgr::getAvailableObjects(object_type::currency))
            {
                index++;
                if (index == ax)
                {
                    registers regs;
                    regs.dl = (uint8_t)object_type::currency;
                    regs.edi = (uintptr_t)_11364A0;
                    call(0x00472AFE, regs); // get active object?

                    if (regs.ebp != -1)
                    {
                        registers regs2;
                        regs2.ebp = regs.ebp;
                        call(0x00471FF8, regs2); // unload object
                    }

                    registers regs3;
                    regs3.ebp = (uintptr_t)object.second._header;

                    call(0x00471BCE, regs3);
                    call(0x0047237D); // reset_loaded_objects
                    call(0x0046E07B); // load currency gfx
                    sub_4BF935();

                    break;
                }
            }

            w->invalidate();
        }

        // 0x004C0DCF
        static void preferred_currency_mouse_down(window* w)
        {
            widget_t dropdown = w->widgets[widx::preferred_currency];
            dropdown::show(w->x + dropdown.left, w->y + dropdown.top, dropdown.width() - 4, dropdown.height(), w->colours[1], _112C185, 0x80);

            int index = -1;
            for (auto object : objectmgr::getAvailableObjects(object_type::currency))
            {
                index++;
                dropdown::add(index, string_ids::dropdown_stringptr, object.second._name);

                // TODO: Mark current value as selected
            }
        }

        // 0x004C0E82
        static void preferred_currency_dropdown(window* w, int16_t ax)
        {
            if (ax == -1)
            {
                w->invalidate();
                return;
            }

            int index = -1;
            for (auto object : objectmgr::getAvailableObjects(object_type::currency))
            {
                index++;

                if (index == ax)
                {
                    auto& cfg = openloco::config::get();
                    memcpy(cfg.preferred_currency, object.second._header, 0x10);

                    sub_4C1519();
                    config::write();
                    call(0x004C153B);
                    sub_4BF935();

                    break;
                }
            }

            w->invalidate();
        }

        // 0x004C0F14
        static void preferred_currency_new_game_mouse_up(window* w)
        {
            auto& cfg = openloco::config::get();
            if (cfg.flags & config::flags::preferred_currency_for_new_games)
            {
                cfg.flags &= ~config::flags::preferred_currency_for_new_games;
            }
            else
            {
                cfg.flags |= config::flags::preferred_currency_for_new_games;
            }
            config::write();

            w->invalidate();
        }

        // 0x004C0F27
        static void preferred_currency_always_mouse_up(window* w)
        {
            auto& cfg = openloco::config::get();
            if (cfg.flags & config::flags::preferred_currency_always)
            {
                cfg.flags &= ~config::flags::preferred_currency_always;
            }
            else
            {
                cfg.flags |= config::flags::preferred_currency_always;
            }
            config::write();

            call(0x004C153B);
            sub_4BF935();

            w->invalidate();
        }

        // 0x004C0F49
        static void distance_speed_mouse_down(window* w)
        {
            widget_t dropdown = w->widgets[widx::distance_speed];
            dropdown::show(w->x + dropdown.left, w->y + dropdown.top, dropdown.width() - 4, dropdown.height(), w->colours[1], 2, 0x80);

            dropdown::add(0, string_ids::dropdown_stringid, string_ids::imperial);
            dropdown::add(1, string_ids::dropdown_stringid, string_ids::metric);
            dropdown::set_item_selected(config::get().measurement_format);
        }

        // 0x004C0FB3
        static void distance_speed_dropdown(window* w, int16_t ax)
        {
            if (ax == -1)
                return;

            auto& cfg = config::get();
            cfg.measurement_format = ax;

            // 0x004C0FC2
            cfg.height_marker_offset = 0;
            if ((cfg.flags & config::flags::show_height_as_units) == 0)
            {
                cfg.height_marker_offset = 0x100 + cfg.measurement_format * 0x100;
            }

            config::write();
            gfx::invalidate_screen();
        }

        // 0x004C0FFA
        static void heights_labels_mouse_down(window* w)
        {
            widget_t dropdown = w->widgets[widx::heights];
            dropdown::show(w->x + dropdown.left, w->y + dropdown.top, dropdown.width() - 4, dropdown.height(), w->colours[1], 2, 0x80);

            dropdown::add(0, string_ids::dropdown_stringid, string_ids::height_units);
            dropdown::add(1, string_ids::dropdown_stringid, string_ids::height_real_values);

            int selectedItem = 0;
            if ((config::get().flags & config::flags::show_height_as_units) == 0)
            {
                selectedItem = 1;
            }
            dropdown::set_item_selected(selectedItem);
        }

        // 0x004C106C
        static void heights_labels_dropdown(window* w, int16_t ax)
        {
            if (ax == -1)
                return;

            auto& cfg = config::get();
            cfg.flags &= ~config::flags::show_height_as_units;

            if (ax == 0)
            {
                cfg.flags |= config::flags::show_height_as_units;
            }

            // 0x004C0FC2
            cfg.height_marker_offset = 0;
            if ((cfg.flags & config::flags::show_height_as_units) == 0)
            {
                cfg.height_marker_offset = 0x100 + cfg.measurement_format * 0x100;
            }

            config::write();
            gfx::invalidate_screen();
        }

        // 0x004C1195
        static void on_update(window* w)
        {
            w->frame_no += 1;
            w->call_prepare_draw();
            WindowManager::invalidateWidget(w->type, w->number, w->current_tab + 4);
        }

        static void init_events()
        {
            _events.on_close = on_close;
            _events.on_mouse_up = on_mouse_up;
            _events.on_mouse_down = on_mouse_down;
            _events.on_dropdown = on_dropdown;
            _events.on_update = on_update;
            _events.prepare_draw = prepare_draw;
            _events.draw = draw;
        }
    }

    namespace controls
    {
        namespace widx
        {
            enum
            {
                edge_scrolling = 10,
                zoom_to_cursor,
                customize_keys
            };
        }

        static const gfx::ui_size_t _window_size = { 366, 99 };

        static widget_t _widgets[] = {
            common_options_widgets(_window_size, string_ids::options_title_controls),
            make_widget({ 10, 49 }, { 346, 12 }, widget_type::checkbox, 1, string_ids::scroll_screen_edge, string_ids::scroll_screen_edge_tip),
            make_widget({ 10, 64 }, { 346, 12 }, widget_type::checkbox, 1, string_ids::zoom_to_cursor, string_ids::zoom_to_cursor_tip),
            make_widget({ 26, 79 }, { 160, 12 }, widget_type::wt_11, 1, string_ids::customise_keys, string_ids::customise_keys_tip),
            widget_end(),
        };

        static void edge_scrolling_mouse_up(window* w);
        static void zoom_to_cursor_mouse_up(window* w);
        static void open_keyboard_shortcuts();

        static window_event_list _events;

        static void prepare_draw(window* w)
        {
            assert(w->current_tab == common::tab::controls);
            assert(w->widgets == _widgets);

            w->activated_widgets &= ~common::tabWidgets;
            w->activated_widgets |= 1ULL << (w->current_tab + 4);

            w->widgets[common::widx::frame].right = w->width - 1;
            w->widgets[common::widx::frame].bottom = w->height - 1;
            w->widgets[common::widx::panel].right = w->width - 1;
            w->widgets[common::widx::panel].bottom = w->height - 1;
            w->widgets[common::widx::caption].right = w->width - 2;
            w->widgets[common::widx::close_button].left = w->width - 15;
            w->widgets[common::widx::close_button].right = w->width - 15 + 12;

            w->activated_widgets &= ~(1 << widx::edge_scrolling | 1 << widx::zoom_to_cursor);
            if (config::get().edge_scrolling)
            {
                w->activated_widgets |= (1 << widx::edge_scrolling);
            }
            if (config::get_new().zoom_to_cursor)
            {
                w->activated_widgets |= (1 << widx::zoom_to_cursor);
            }

            sub_4C13BE(w);
        }

        // 0x004C113F
        static void draw(window* w, gfx::drawpixelinfo_t* dpi)
        {
            w->draw(dpi);
            common::draw_tabs(w, dpi);
        }

        // 0x004C114A
        static void on_mouse_up(window* w, widget_index wi)
        {
            switch (wi)
            {
                case common::widx::close_button:
                    WindowManager::close(w);
                    return;

                case common::widx::tab_display:
                case common::widx::tab_sound:
                case common::widx::tab_music:
                case common::widx::tab_regional:
                case common::widx::tab_controls:
                case common::widx::tab_miscellaneous:
                    options::tab_on_mouse_up(w, wi);
                    return;

                case widx::customize_keys:
                    open_keyboard_shortcuts();
                    break;

                case widx::edge_scrolling:
                    edge_scrolling_mouse_up(w);
                    break;

                case widx::zoom_to_cursor:
                    zoom_to_cursor_mouse_up(w);
                    break;
            }
        }

        // 0x004C117A
        static void edge_scrolling_mouse_up(window* w)
        {
            auto& cfg = openloco::config::get();
            cfg.edge_scrolling = !cfg.edge_scrolling;
            config::write();

            w->invalidate();
        }

        static void zoom_to_cursor_mouse_up(window* w)
        {
            auto& cfg = openloco::config::get_new();
            cfg.zoom_to_cursor = !cfg.zoom_to_cursor;
            config::write();

            w->invalidate();
        }

        // 0x004C118D
        static void open_keyboard_shortcuts()
        {
            KeyboardShortcuts::open();
        }

        // 0x004C1195
        static void on_update(window* w)
        {
            w->frame_no += 1;
            w->call_prepare_draw();
            WindowManager::invalidateWidget(w->type, w->number, w->current_tab + 4);
        }

        static void init_events()
        {
            _events.on_close = on_close;
            _events.on_mouse_up = on_mouse_up;
            _events.on_update = on_update;
            _events.prepare_draw = prepare_draw;
            _events.draw = draw;
        }
    }

    namespace misc
    {
        static const gfx::ui_size_t _window_size = { 420, 124 };

        namespace widx
        {
            enum
            {
                disable_vehicle_breakdowns = 10,
                use_preferred_owner_name,
                change_btn,
                export_plugin_objects,
            };
        }

        static widget_t _widgets[] = {
            common_options_widgets(_window_size, string_ids::options_title_miscellaneous),
            make_widget({ 10, 49 }, { 400, 12 }, widget_type::checkbox, 1, string_ids::disable_vehicle_breakdowns, string_ids::null),
            make_widget({ 10, 64 }, { 400, 12 }, widget_type::checkbox, 1, string_ids::use_preferred_owner_name, string_ids::use_preferred_owner_name_tip),
            make_widget({ 335, 79 }, { 75, 12 }, widget_type::wt_11, 1, string_ids::change),
            make_widget({ 10, 94 }, { 400, 12 }, widget_type::checkbox, 1, string_ids::export_plugin_objects, string_ids::export_plugin_objects_tip),
            widget_end(),
        };

        static window_event_list _events;

        static loco_global<uint8_t, 0x0112A17E> _112A17E;

        static void change_preferred_name(window* w);
        static void set_preferred_name(window* w, char* str);
        static void use_preferred_owner_name_mouse_up(window* w);
        static void disable_vehicle_breakdowns_mouse_up(window* w);
        static void export_plugin_objects_mouse_up(window* w);

        // 0x004C11B7
        static void prepare_draw(window* w)
        {
            assert(w->current_tab == common::tab::miscellaneous);
            assert(w->widgets == _widgets);

            w->activated_widgets &= ~common::tabWidgets;
            w->activated_widgets |= 1ULL << (w->current_tab + 4);

            w->widgets[common::widx::frame].right = w->width - 1;
            w->widgets[common::widx::frame].bottom = w->height - 1;
            w->widgets[common::widx::panel].right = w->width - 1;
            w->widgets[common::widx::panel].bottom = w->height - 1;
            w->widgets[common::widx::caption].right = w->width - 2;
            w->widgets[common::widx::close_button].left = w->width - 15;
            w->widgets[common::widx::close_button].right = w->width - 15 + 12;

            if (config::get_new().breakdowns_disabled)
                w->activated_widgets |= (1 << widx::disable_vehicle_breakdowns);
            else
                w->activated_widgets &= ~(1 << widx::disable_vehicle_breakdowns);

            w->activated_widgets &= ~(1 << widx::export_plugin_objects);
            if (config::get().flags & config::flags::export_objects_with_saves)
            {
                w->activated_widgets |= (1 << widx::export_plugin_objects);
            }

            w->activated_widgets &= ~(1 << widx::use_preferred_owner_name);
            w->disabled_widgets |= (1 << widx::change_btn);
            if (config::get().flags & config::flags::use_preferred_owner_name)
            {
                w->activated_widgets |= (1 << widx::use_preferred_owner_name);
                w->disabled_widgets &= ~(1 << widx::change_btn);
            }

            w->widgets[widx::export_plugin_objects].type = widget_type::none;
            if (_112A17E)
            {
                w->widgets[widx::export_plugin_objects].type = widget_type::checkbox;
            }

            sub_4C13BE(w);
        }

        // 0x004C1282
        static void draw(window* w, gfx::drawpixelinfo_t* dpi)
        {
            w->draw(dpi);
            common::draw_tabs(w, dpi);

            auto buffer = (char*)stringmgr::get_string(string_ids::buffer_2039);
            char* playerName = config::get().preferred_name;
            strcpy(buffer, playerName);
            buffer[strlen(playerName)] = '\0';

            set_format_arg(0, string_id, string_ids::buffer_2039);
            gfx::draw_string_494B3F(*dpi, w->x + 10, w->y + w->widgets[widx::change_btn].top + 1, 0, string_ids::wcolour2_preferred_owner_name, _commonFormatArgs);
        }

        // 0x004C12D2
        static void on_mouse_up(window* w, widget_index wi)
        {
            switch (wi)
            {
                case common::widx::close_button:
                    WindowManager::close(w);
                    return;

                case common::widx::tab_display:
                case common::widx::tab_sound:
                case common::widx::tab_music:
                case common::widx::tab_regional:
                case common::widx::tab_controls:
                case common::widx::tab_miscellaneous:
                    options::tab_on_mouse_up(w, wi);
                    return;

                case widx::disable_vehicle_breakdowns:
                    disable_vehicle_breakdowns_mouse_up(w);
                    break;

                case widx::export_plugin_objects:
                    export_plugin_objects_mouse_up(w);
                    break;

                case widx::use_preferred_owner_name:
                    use_preferred_owner_name_mouse_up(w);
                    break;

                case widx::change_btn:
                    change_preferred_name(w);
                    break;
            }
        }

        // 0x004C1304
        static void text_input(window* w, widget_index i, char* str)
        {
            switch (i)
            {
                case widx::use_preferred_owner_name:
                    set_preferred_name(w, str);
                    break;
            }
        }

        // 0x004C1319
        static void change_preferred_name(window* w)
        {
            auto buffer = (char*)stringmgr::get_string(string_ids::buffer_2039);
            char* playerName = config::get().preferred_name;
            strcpy(buffer, playerName);
            buffer[strlen(playerName)] = '\0';

            textinput::open_textinput(w, string_ids::preferred_owner_name, string_ids::enter_preferred_owner_name, string_ids::buffer_2039, widx::use_preferred_owner_name, nullptr);
        }

        // 0x004C1342
        static void set_preferred_name(window* w, char* str)
        {
            auto& cfg = openloco::config::get();

            if (strlen(str) == 0)
                cfg.flags &= ~config::flags::use_preferred_owner_name;

            strcpy(cfg.preferred_name, str);
            cfg.preferred_name[strlen(str)] = '\0';

            config::write();

            w->invalidate();
        }

        // 0x004C135F
        static void use_preferred_owner_name_mouse_up(window* w)
        {
            auto& cfg = openloco::config::get();
            if (cfg.flags & config::flags::use_preferred_owner_name)
            {
                cfg.flags &= ~config::flags::use_preferred_owner_name;
            }
            else
            {
                cfg.flags |= config::flags::use_preferred_owner_name;
            }
            config::write();

            w->invalidate();

            if (cfg.flags & config::flags::use_preferred_owner_name)
            {
                if (strlen(cfg.preferred_name) == 0)
                {
                    change_preferred_name(w);
                }
            }
        }

        static void disable_vehicle_breakdowns_mouse_up(window* w)
        {
            auto& cfg = openloco::config::get_new();
            cfg.breakdowns_disabled = !cfg.breakdowns_disabled;
            config::write();
            w->invalidate();
        }

        static void export_plugin_objects_mouse_up(window* w)
        {
            auto& cfg = openloco::config::get();
            if (cfg.flags & config::flags::export_objects_with_saves)
            {
                cfg.flags &= ~config::flags::export_objects_with_saves;
            }
            else
            {
                cfg.flags |= config::flags::export_objects_with_saves;
            }
            config::write();

            w->invalidate();
        }

        // 0x004C139C
        static void on_update(window* w)
        {
            w->frame_no += 1;
            w->call_prepare_draw();
            WindowManager::invalidateWidget(w->type, w->number, w->current_tab + 4);
        }

        static void init_events()
        {
            _events.on_close = on_close;
            _events.on_mouse_up = on_mouse_up;
            _events.on_update = on_update;
            _events.text_input = text_input;
            _events.prepare_draw = prepare_draw;
            _events.draw = draw;
        }
    }

    static void sub_4BF8CD()
    {
        auto ptr = malloc(objectmgr::getNumInstalledObjects());
        // TODO: reimplement nullptr check?

        __11364A0 = ptr;
        sub_4BF935();
    }

    static void sub_4BF935()
    {
        // TODO: implement
        call(0x004BF935);
    }

    static void sub_4C13BE(window* w)
    {
        w->disabled_widgets &= ~((1 << common::widx::tab_music) | (1 << common::widx::tab_regional));
        if (is_editor_mode() || is_title_mode())
        {
            w->disabled_widgets |= 1 << common::widx::tab_music;
        }

        if (is_editor_mode() && s5::getOptions().editorStep == 0)
        {
            w->disabled_widgets |= 1 << common::widx::tab_regional;
        }

        int x = w->widgets[common::widx::tab_display].left;
        for (int i = common::widx::tab_display; i <= common::widx::tab_miscellaneous; i++)
        {
            if (!w->is_disabled(i))
            {
                w->widgets[i].left = x;
                w->widgets[i].right = x + 30;
                x += 31;
            }
        }
    }

    static void sub_4C1519()
    {
        call(0x004C1519);
    }

    // 0x004BF7B9
    window* open()
    {
        window* window;

        window = WindowManager::bringToFront(WindowType::options, 0);
        if (window != nullptr)
            return window;

        // TODO: only needs to be called once
        display::init_events();
        sound::init_events();
        music::init_events();
        regional::init_events();
        controls::init_events();
        misc::init_events();

        // 0x004BF833 (create_options_window)
        window = WindowManager::createWindowCentred(
            WindowType::options,
            display::_window_size,
            0,
            &display::_events);

        window->widgets = display::_widgets;
        window->number = 0;
        window->current_tab = 0;
        window->frame_no = 0;
        window->row_hover = -1;

        auto interface = objectmgr::get<interface_skin_object>();
        window->colours[0] = interface->colour_0B;
        window->colours[1] = interface->colour_10;

        sub_4BF8CD();
        sub_4C1519();

        if (config::get_new().display.mode != config::screen_mode::fullscreen)
            window->disabled_widgets = (1 << display::widx::display_resolution) | (1 << display::widx::display_resolution_btn);

        window->enabled_widgets = (1 << common::widx::close_button) | common::tabWidgets | (1 << display::widx::landscape_smoothing) | (1 << display::widx::gridlines_on_landscape) | (1 << display::widx::vehicles_min_scale) | (1 << display::widx::vehicles_min_scale_btn) | (1 << display::widx::station_names_min_scale) | (1 << display::widx::station_names_min_scale_btn) | (1 << display::widx::construction_marker) | (1 << display::widx::construction_marker_btn) | (1 << display::widx::display_scale) | (1 << display::widx::display_scale_up_btn) | (1 << display::widx::display_scale_down_btn);
#if !(defined(__APPLE__) && defined(__MACH__))
        window->enabled_widgets |= (1 << display::widx::screen_mode) | (1 << display::widx::screen_mode_btn);
        display::screen_mode_toggle_enabled(window);
#else
        window->disabled_widgets |= (1 << display::widx::screen_mode) | (1 << display::widx::screen_mode_btn) | (1 << display::widx::display_resolution) | (1 << display::widx::display_resolution_btn);
#endif

        window->holdable_widgets = 0;
        window->event_handlers = &display::_events;
        window->activated_widgets = 0;

        window->call_on_resize();
        window->call_prepare_draw();
        window->init_scroll_widgets();

        return window;
    }

    // 0x004BF823
    window* open_music_settings()
    {
        auto window = open();

        window->call_on_mouse_up(common::widx::tab_music);

        return window;
    }

    // 0x004BFC11
    static void tab_on_mouse_up(window* w, widget_index wi)
    {
        input::cancel_tool(w->type, w->number);

        textinput::sub_4CE6C9(w->type, w->number);
        w->current_tab = wi - common::widx::tab_display;
        w->frame_no = 0;
        w->flags &= ~(window_flags::flag_16);
        w->disabled_widgets = 0;
        w->holdable_widgets = 0;
        w->activated_widgets = 0;
        if (w->viewports[0])
        {
            w->viewports[0]->width = 0;
            w->viewports[0] = nullptr;
        }

        switch ((common::tab)w->current_tab)
        {
            case common::tab::display:
                w->enabled_widgets = (1 << common::widx::close_button) | common::tabWidgets | (1 << display::widx::landscape_smoothing) | (1 << display::widx::gridlines_on_landscape) | (1 << display::widx::vehicles_min_scale) | (1 << display::widx::vehicles_min_scale_btn) | (1 << display::widx::station_names_min_scale) | (1 << display::widx::station_names_min_scale_btn) | (1 << display::widx::construction_marker) | (1 << display::widx::construction_marker_btn) | (1 << display::widx::display_scale) | (1 << display::widx::display_scale_up_btn) | (1 << display::widx::display_scale_down_btn);

#if !(defined(__APPLE__) && defined(__MACH__))
                w->enabled_widgets |= (1 << display::widx::screen_mode) | (1 << display::widx::screen_mode_btn);
                display::screen_mode_toggle_enabled(w);
#else
                w->disabled_widgets |= (1 << display::widx::screen_mode) | (1 << display::widx::screen_mode_btn) | (1 << display::widx::display_resolution) | (1 << display::widx::display_resolution_btn);
#endif

                w->event_handlers = &display::_events;
                w->widgets = display::_widgets;
                w->invalidate();
                w->set_size(display::_window_size);
                w->row_hover = -1;
                break;

            case common::tab::sound:
                w->disabled_widgets = 0;
                w->enabled_widgets = (1 << common::widx::close_button) | common::tabWidgets | (1 << sound::widx::audio_device) | (1 << sound::widx::audio_device_btn) | (1 << sound::widx::play_title_music);
                w->disabled_widgets = 0;
                w->event_handlers = &sound::_events;
                w->widgets = sound::_widgets;
                w->invalidate();
                w->set_size(sound::_window_size);
                w->row_hover = -1;
                break;

            case common::tab::music:
                w->enabled_widgets = (1 << common::widx::close_button) | common::tabWidgets | (1 << music::widx::currently_playing) | (1 << music::widx::currently_playing_btn) | (1 << music::widx::music_controls_stop) | (1 << music::widx::music_controls_play) | (1 << music::widx::music_controls_next) | (1 << music::widx::volume) | (1 << music::widx::music_playlist) | (1 << music::widx::music_playlist_btn) | (1 << music::widx::edit_selection);
                w->holdable_widgets = (1 << music::widx::volume);
                w->event_handlers = &music::_events;
                w->widgets = music::_widgets;
                w->invalidate();
                w->set_size(music::_window_size);
                w->row_hover = -1;
                break;

            case common::tab::regional:
                w->disabled_widgets = 0;
                w->enabled_widgets = (1 << common::widx::close_button) | common::tabWidgets | (1 << regional::widx::language) | (1 << regional::widx::language_btn) | (1 << regional::widx::distance_speed) | (1 << regional::widx::distance_speed_btn) | (1 << regional::widx::heights) | (1 << regional::widx::heights_btn) | (1 << regional::widx::currency) | (1 << regional::widx::currency_btn) | (1 << regional::widx::preferred_currency) | (1 << regional::widx::preferred_currency_btn) | (1 << regional::widx::preferred_currency_for_new_games) | (1 << regional::widx::preferred_currency_always);
                w->holdable_widgets = 0;
                w->event_handlers = &regional::_events;
                w->widgets = regional::_widgets;
                w->invalidate();
                w->set_size(regional::_window_size);
                break;

            case common::tab::controls:
                w->disabled_widgets = 0;
                w->enabled_widgets = (1 << common::widx::close_button) | common::tabWidgets | (1 << controls::widx::edge_scrolling) | (1 << controls::widx::customize_keys) | (1 << controls::widx::zoom_to_cursor);
                w->event_handlers = &controls::_events;
                w->widgets = controls::_widgets;
                w->invalidate();
                w->set_size(controls::_window_size);
                break;

            case common::tab::miscellaneous:
                w->disabled_widgets = 0;
                w->enabled_widgets = (1 << common::widx::close_button) | common::tabWidgets | (1 << misc::widx::disable_vehicle_breakdowns) | (1 << misc::widx::use_preferred_owner_name) | (1 << misc::widx::change_btn) | (1 << misc::widx::export_plugin_objects);
                w->event_handlers = &misc::_events;
                w->widgets = misc::_widgets;
                w->invalidate();
                w->set_size(misc::_window_size);
                break;
        }

        w->call_on_resize();
        w->call_prepare_draw();
        w->init_scroll_widgets();
        w->invalidate();
    }
}<|MERGE_RESOLUTION|>--- conflicted
+++ resolved
@@ -455,17 +455,7 @@
 
         static void display_scale_mouse_down(window* w, widget_index wi, float adjust_by)
         {
-<<<<<<< HEAD
             openloco::ui::adjust_window_scale(adjust_by);
-=======
-            auto& config = config::get_new();
-            config.scale_factor = std::clamp(config.scale_factor + adjust_by, 1.0f, 4.0f);
-
-            openloco::config::write();
-            gfx::invalidate_screen();
-            ui::trigger_resize();
-            w->moveToCentre();
->>>>>>> f55d36ae
         }
 
         // 0x004BFBB7
