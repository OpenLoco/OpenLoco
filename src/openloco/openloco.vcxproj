--- conflicted
+++ resolved
@@ -67,18 +67,11 @@
     <ClCompile Include="things\thingmgr.cpp" />
     <ClCompile Include="things\vehicle.cpp" />
     <ClCompile Include="Title.cpp" />
-<<<<<<< HEAD
     <ClCompile Include="Town.cpp" />
     <ClCompile Include="TownManager.cpp" />
+    <ClCompile Include="TrackData.cpp" />
     <ClCompile Include="Tutorial.cpp" />
     <ClCompile Include="Ui.cpp" />
-=======
-    <ClCompile Include="town.cpp" />
-    <ClCompile Include="townmgr.cpp" />
-    <ClCompile Include="TrackData.cpp" />
-    <ClCompile Include="tutorial.cpp" />
-    <ClCompile Include="ui.cpp" />
->>>>>>> a7463ff3
     <ClCompile Include="ui\dropdown.cpp" />
     <ClCompile Include="ui\Screenshot.cpp" />
     <ClCompile Include="ui\scrollview.cpp" />
@@ -228,20 +221,12 @@
     <ClInclude Include="things\vehicle.h" />
     <ClInclude Include="thirdparty\filesystem.hpp" />
     <ClInclude Include="Title.h" />
-<<<<<<< HEAD
     <ClInclude Include="Town.h" />
     <ClInclude Include="TownManager.h" />
+    <ClInclude Include="TrackData.h" />
     <ClInclude Include="Tutorial.h" />
     <ClInclude Include="Types.hpp" />
     <ClInclude Include="Ui.h" />
-=======
-    <ClInclude Include="town.h" />
-    <ClInclude Include="townmgr.h" />
-    <ClInclude Include="TrackData.h" />
-    <ClInclude Include="tutorial.h" />
-    <ClInclude Include="types.hpp" />
-    <ClInclude Include="ui.h" />
->>>>>>> a7463ff3
     <ClInclude Include="ui\dropdown.h" />
     <ClInclude Include="ui\Rect.h" />
     <ClInclude Include="ui\Screenshot.h" />
