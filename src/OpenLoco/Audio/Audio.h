--- conflicted
+++ resolved
@@ -60,17 +60,6 @@
         null = 0xFF
     };
 
-<<<<<<< HEAD
-=======
-    enum class ChannelId
-    {
-        music,
-        unk_1,
-        ambient,
-        title_deprecated,
-        vehicle_0, // * 10
-    };
->>>>>>> 58be5535
     constexpr int32_t kNumReservedChannels = 4 + 10;
 
     using MusicId = uint8_t;
