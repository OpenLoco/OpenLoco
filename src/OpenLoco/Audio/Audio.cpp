#include "Audio.h"
#include "../Config.h"
#include "../Console.h"
#include "../Date.h"
#include "../Entities/EntityManager.h"
#include "../Environment.h"
#include "../Game.h"
#include "../Interop/Interop.hpp"
#include "../Localisation/StringIds.h"
#include "../Map/TileLoop.hpp"
#include "../Map/TileManager.h"
#include "../Objects/ObjectManager.h"
#include "../Objects/SoundObject.h"
#include "../Objects/TreeObject.h"
#include "../SceneManager.h"
#include "../Ui/WindowManager.h"
#include "../Utility/Stream.hpp"
#include "../Vehicles/Vehicle.h"
#include "Channel.h"
#include "VehicleChannel.h"
#include <array>
#include <cassert>
#include <fstream>
#include <unordered_map>

#ifdef _WIN32
#define __HAS_DEFAULT_DEVICE__
#endif

using namespace OpenLoco::Environment;
using namespace OpenLoco::Interop;
using namespace OpenLoco::Ui;
using namespace OpenLoco::Utility;

namespace OpenLoco::Audio
{
#pragma pack(push, 1)
    struct WAVEFORMATEX
    {
        int16_t wFormatTag;
        int16_t nChannels;
        int32_t nSamplesPerSec;
        int32_t nAvgBytesPerSec;
        int16_t nBlockAlign;
        int16_t wBitsPerSample;
        int16_t cbSize;
    };

    struct SoundObjectData
    {
        int32_t var_00;
        int32_t offset;
        uint32_t length;
        WAVEFORMATEX pcmHeader;

        const void* pcm()
        {
            return (void*)((uintptr_t)this + sizeof(SoundObjectData));
        }
    };
#pragma pack(pop)

    struct AudioFormat
    {
        int32_t frequency{};
        int32_t format{};
        int32_t channels{};
    };

    [[maybe_unused]] constexpr int32_t kPlayAtCentre = 0x8000;
    [[maybe_unused]] constexpr int32_t kPlayAtLocation = 0x8001;
    [[maybe_unused]] constexpr int32_t kNumSoundChannels = 16;

    static constexpr uint8_t kNoSong = 0xFF;

    static loco_global<uint32_t, 0x0050D1EC> _audioInitialised;
    static loco_global<uint8_t, 0x0050D434> _currentSong;
    static loco_global<uint8_t, 0x0050D435> _lastSong;
    static loco_global<bool, 0x0050D554> _audioIsPaused;
    static loco_global<bool, 0x0050D555> _audioIsEnabled;
    // 0x0050D5B0
    static std::optional<PathId> _chosenAmbientNoisePathId = std::nullopt;

    static uint8_t _numActiveVehicleSounds; // 0x0112C666
    static std::vector<std::string> _devices;
    // static std::vector<Channel> _channels;
    // static std::vector<VehicleChannel> _vehicleChannels;
    // static std::vector<Channel> _soundFX;

    static std::vector<uint32_t> _samples;
    static std::unordered_map<uint16_t, uint32_t> _objectSamples;
    static std::unordered_map<PathId, uint32_t> _musicSamples;

    static OpenAL::Device _device;
    static OpenAL::SourceManager _sourceManager;
    static OpenAL::BufferManager _bufferManager;

    static std::unique_ptr<ChannelManager> channelManager;

    static void playSound(SoundId id, const Map::Pos3& loc, int32_t volume, int32_t pan, int32_t frequency);
    static void mixSound(SoundId id, bool loop, int32_t volume, int32_t pan, int32_t freq);

    // 0x004FE910
    static constexpr MusicInfo kMusicInfo[] = {
        { PathId::music_chuggin_along, StringIds::music_chuggin_along, 1925, 1933 },
        { PathId::music_long_dusty_road, StringIds::music_long_dusty_road, 1927, 1935 },
        { PathId::music_flying_high, StringIds::music_flying_high, 1932, 1940 },
        { PathId::music_gettin_on_the_gas, StringIds::music_gettin_on_the_gas, 1956, 1964 },
        { PathId::music_jumpin_the_rails, StringIds::music_jumpin_the_rails, 1953, 1961 },
        { PathId::music_smooth_running, StringIds::music_smooth_running, 1976, 1984 },
        { PathId::music_traffic_jam, StringIds::music_traffic_jam, 1973, 1981 },
        { PathId::music_never_stop_til_you_get_there, StringIds::music_never_stop_til_you_get_there, 1970, 1978 },
        { PathId::music_soaring_away, StringIds::music_soaring_away, 1990, 9999 },
        { PathId::music_techno_torture, StringIds::music_techno_torture, 1993, 9999 },
        { PathId::music_everlasting_high_rise, StringIds::music_everlasting_high_rise, 1996, 9999 },
        { PathId::music_solace, StringIds::music_solace, 1912, 1920 },
        { PathId::music_chrysanthemum, StringIds::music_chrysanthemum, 0, 1911 },
        { PathId::music_eugenia, StringIds::music_eugenia, 0, 1908 },
        { PathId::music_the_ragtime_dance, StringIds::music_the_ragtime_dance, 1909, 1917 },
        { PathId::music_easy_winners, StringIds::music_easy_winners, 0, 1914 },
        { PathId::music_setting_off, StringIds::music_setting_off, 1929, 1937 },
        { PathId::music_a_travellers_serenade, StringIds::music_a_travellers_serenade, 1940, 1948 },
        { PathId::music_latino_trip, StringIds::music_latino_trip, 1943, 1951 },
        { PathId::music_a_good_head_of_steam, StringIds::music_a_good_head_of_steam, 1950, 1958 },
        { PathId::music_hop_to_the_bop, StringIds::music_hop_to_the_bop, 1946, 1954 },
        { PathId::music_the_city_lights, StringIds::music_the_city_lights, 1980, 1988 },
        { PathId::music_steamin_down_town, StringIds::music_steamin_down_town, 1960, 1968 },
        { PathId::music_bright_expectations, StringIds::music_bright_expectations, 1983, 1991 },
        { PathId::music_mo_station, StringIds::music_mo_station, 1963, 1971 },
        { PathId::music_far_out, StringIds::music_far_out, 1966, 1974 },
        { PathId::music_running_on_time, StringIds::music_running_on_time, 1986, 1994 },
        { PathId::music_get_me_to_gladstone_bay, StringIds::music_get_me_to_gladstone_bay, 1918, 1926 },
        { PathId::music_sandy_track_blues, StringIds::music_sandy_track_blues, 1921, 1929 }
    };

    static uint32_t loadSoundFromWaveMemory(const WAVEFORMATEX& format, const void* pcm, size_t pcmLen)
    {
        const auto id = _bufferManager.allocate(stdx::span<const uint8_t>(reinterpret_cast<const uint8_t*>(pcm), pcmLen), format.nSamplesPerSec, format.nChannels == 2, format.wBitsPerSample);
        return id;
    }

    static std::vector<uint32_t> loadSoundsFromCSS(const fs::path& path)
    {
        Console::logVerbose("loadSoundsFromCSS(%s)", path.string().c_str());
        std::vector<uint32_t> results;
        std::ifstream fs(path, std::ios::in | std::ios::binary);

        if (fs.is_open())
        {
            auto numSounds = readValue<uint32_t>(fs);

            std::vector<uint32_t> soundOffsets(numSounds, 0);
            readData(fs, soundOffsets.data(), numSounds);

            std::vector<std::byte> pcm;
            for (uint32_t i = 0; i < numSounds; i++)
            {
                // Navigate to beginning of wave data
                fs.seekg(soundOffsets[i]);

                // Read length of wave data and load it into the pcm buffer
                auto pcmLen = readValue<uint32_t>(fs);
                auto format = readValue<WAVEFORMATEX>(fs);

                pcm.resize(pcmLen);
                readData(fs, pcm.data(), pcmLen);

                results.push_back(loadSoundFromWaveMemory(format, pcm.data(), pcmLen));
            }
        }
        return results;
    }

    static void disposeSamples()
    {
        _samples.clear();
        _objectSamples.clear();
        _musicSamples.clear();
    }

    static void reinitialise()
    {
        disposeDSound();
        initialiseDSound();
    }

    static size_t getDeviceIndex(const std::string_view& deviceName)
    {
        if (deviceName.empty())
        {
            return 0;
        }

        const auto& devices = _devices;
        if (devices.empty())
        {
            getDevices();
        }

        auto fr = std::find(devices.begin(), devices.end(), deviceName);
        if (fr != devices.end())
        {
            return fr - devices.begin();
        }
        return std::numeric_limits<size_t>().max();
    }

    // 0x00404E53
    void initialiseDSound()
    {
        if (_devices.empty())
        {
            _devices = getDevices();
        }
        std::string deviceName{};
        const auto& cfg = Config::getNew();
        if (!cfg.audio.device.empty())
        {
            if (std::find(std::begin(_devices), std::end(_devices), cfg.audio.device) != std::end(_devices))
            {
                deviceName = cfg.audio.device;
            }
        }

        _device.open(deviceName);

        channelManager = std::make_unique<ChannelManager>(_sourceManager);

        auto css1path = Environment::getPath(Environment::PathId::css1);
        _samples = loadSoundsFromCSS(css1path);
        _audioInitialised = 1;
    }

    // 0x00404E58
    void disposeDSound()
    {
        channelManager->disposeChannels();
        disposeSamples();
        _sourceManager.dispose();
        _bufferManager.dispose();
        _device.close();
        _audioInitialised = 0;
    }

    // 0x00489BA1
    void close()
    {
        call(0x00489BA1);
    }

#ifdef __HAS_DEFAULT_DEVICE__
    static const char* getDefaultDeviceName()
    {
        return StringManager::getString(StringIds::default_audio_device_name);
    }
#endif

    const std::vector<std::string>& getDevices()
    {
        _devices.clear();
#ifdef __HAS_DEFAULT_DEVICE__
        auto* ddChar = getDefaultDeviceName();
        std::string defaultDevice = ddChar == nullptr ? "" : std::string(ddChar);
        if (!defaultDevice.empty())
        {
            _devices.push_back(getDefaultDeviceName());
        }
#endif
        auto newDevices = _device.getAvailableDeviceNames();
        for (auto& device : newDevices)
        {
#ifdef __HAS_DEFAULT_DEVICE__
            if (defaultDevice.empty() || device != defaultDevice)
#endif
            {
                _devices.push_back(device);
            }
        }
        return _devices;
    }

    const char* getCurrentDeviceName()
    {
        auto index = getCurrentDevice();
        if (index == 0)
        {
#ifdef __HAS_DEFAULT_DEVICE__
            return getDefaultDeviceName();
#else
            const auto& devices = _devices;
            if (devices.empty())
                getDevices();

            if (!devices.empty())
                return devices[0].c_str();
#endif
        }

        const auto& cfg = Config::getNew();
        return cfg.audio.device.c_str();
    }

    size_t getCurrentDevice()
    {
        const auto& cfg = Config::getNew();
        return getDeviceIndex(cfg.audio.device);
    }

    void setDevice(size_t index)
    {
        if (index < _devices.size())
        {
            auto& cfg = Config::getNew();
#ifdef __HAS_DEFAULT_DEVICE__
            if (index == 0)
            {
                cfg.audio.device = {};
            }
            else
#endif
            {
                cfg.audio.device = _devices[index];
            }
            Config::writeNewConfig();
            reinitialise();
        }
    }

    // 0x00489C0A
    void toggleSound()
    {
        _audioIsEnabled = !_audioIsEnabled;
        if (_audioIsEnabled)
            return;

        stopVehicleNoise();
        stopAmbientNoise();
        stopMusic();
        Config::write();
    }

    // 0x00489C34
    void pauseSound()
    {
        if (_audioIsPaused)
            return;

        _audioIsPaused = true;
        stopVehicleNoise();
        stopAmbientNoise();
        stopMusic();
    }

    // 0x00489C58
    void unpauseSound()
    {
        _audioIsPaused = false;
    }

    static SoundObject* getSoundObject(SoundId id)
    {
        auto idx = (int32_t)id & ~0x8000;
        return ObjectManager::get<SoundObject>(idx);
    }

    static Viewport* findBestViewportForSound(viewport_pos vpos)
    {
        auto w = WindowManager::find(WindowType::main, 0);
        if (w != nullptr)
        {
            auto viewport = w->viewports[0];
            if (viewport != nullptr && viewport->contains(vpos))
            {
                return viewport;
            }
        }

        for (auto i = (int32_t)WindowManager::count() - 1; i >= 0; i--)
        {
            w = WindowManager::get(i);
            if (w != nullptr && w->type != WindowType::main && w->type != WindowType::news)
            {
                auto viewport = w->viewports[0];
                if (viewport != nullptr && viewport->contains(vpos))
                {
                    return viewport;
                }
            }
        }

        return nullptr;
    }

    static int32_t getVolumeForSoundId(SoundId id)
    {
        if (isObjectSoundId(id))
        {
            auto obj = getSoundObject(id);
            if (obj != nullptr)
            {
                return obj->volume;
            }
            return 0;
        }
        else
        {
            loco_global<int32_t[32], 0x004FEAB8> _unk_4FEAB8;
            return _unk_4FEAB8[(int32_t)id];
        }
    }

    static int32_t calculateVolumeFromViewport(SoundId id, const Map::Pos3& mpos, const Viewport& viewport)
    {
        auto volume = 0;
        auto zVol = 0;
        auto tile = Map::TileManager::get(mpos);
        if (!tile.isNull())
        {
            auto surface = tile.surface();
            if (surface != nullptr)
            {
                if ((surface->baseHeight()) - 5 > mpos.z)
                {
                    zVol = 8;
                }
            }
            volume = ((-1024 * viewport.zoom - 1) << zVol) + 1;
        }
        return volume;
    }

    void playSound(SoundId id, const Map::Pos3& loc)
    {
        playSound(id, loc, kPlayAtLocation);
    }

    void playSound(SoundId id, int32_t pan)
    {
        playSound(id, {}, pan);
    }

    bool shouldSoundLoop(SoundId id)
    {
        loco_global<uint8_t[64], 0x0050D514> _unk_50D514;
        if (isObjectSoundId(id))
        {
            auto obj = getSoundObject(id);
            return obj->var_06 != 0;
        }
        else
        {
            return _unk_50D514[(int32_t)id * 2] != 0;
        }
    }

    // 0x0048A4BF
    void playSound(Vehicles::Vehicle2or6* v)
    {
        if (v->var_4A & 1)
        {
            Console::logVerbose("playSound(vehicle #%d)", v->id);
            channelManager->play(ChannelId::vehicle, PlaySoundParams(), v->id);
        }
    }

    // 0x00489F1B
    void playSound(SoundId id, const Map::Pos3& loc, int32_t volume, int32_t frequency)
    {
        playSound(id, loc, volume, kPlayAtLocation, frequency);
    }

    // 0x00489CB5
    void playSound(SoundId id, const Map::Pos3& loc, int32_t pan)
    {
        playSound(id, loc, 0, pan, 22050);
    }

    constexpr int32_t kVpSizeMin = 64; // Note check if defined in viewport.hpp

    int32_t calculatePan(const coord_t coord, const int32_t screenSize)
    {
        const auto relativePosition = (coord << 16) / std::max(screenSize, kVpSizeMin);
        return (relativePosition - (1 << 15)) / 16;
    }

    // 0x00489CB5 / 0x00489F1B
    // pan is in UI pixels or known constant
    void playSound(SoundId id, const Map::Pos3& loc, int32_t volume, int32_t pan, int32_t frequency)
    {
        if (_audioIsEnabled)
        {
            volume += getVolumeForSoundId(id);
            if (pan == kPlayAtLocation)
            {
                auto vpos = Map::gameToScreen(loc, WindowManager::getCurrentRotation());
                auto viewport = findBestViewportForSound(vpos);
                if (viewport == nullptr)
                {
                    return;
                }

                volume += calculateVolumeFromViewport(id, loc, *viewport);
                pan = viewport->viewportToScreen(vpos).x;
                if (volume < -10000)
                {
                    return;
                }
            }
            else if (pan == kPlayAtCentre)
            {
                pan = 0;
            }

            const auto& cfg = Config::get();
            if (cfg.var_1E == 0)
            {
                pan = 0;
            }
            else if (pan != 0)
            {
                pan = calculatePan(pan, Ui::width());
            }

            mixSound(id, 0, volume, pan, frequency);
        }
    }

    std::optional<uint32_t> getSoundSample(SoundId id)
    {
        if (isObjectSoundId(id))
        {
            // TODO this is not getting deallocated when sound objects unloaded
            // TODO use a LRU queue for object samples
            auto sr = _objectSamples.find((uint16_t)id);
            if (sr == _objectSamples.end())
            {
                auto obj = getSoundObject(id);
                if (obj != nullptr)
                {
                    auto data = (SoundObjectData*)obj->data;
                    assert(data->offset == 8);
                    _objectSamples[static_cast<size_t>(id)] = loadSoundFromWaveMemory(data->pcmHeader, data->pcm(), data->length);
                    return _objectSamples[static_cast<size_t>(id)];
                }
            }
            else
            {
                return sr->second;
            }
        }
        else if (static_cast<size_t>(id) < _samples.size())
        {
            return _samples[static_cast<size_t>(id)];
        }
        return std::nullopt;
    }

    static void mixSound(SoundId id, bool loop, int32_t volume, int32_t pan, int32_t freq)
    {
        Console::logVerbose("mixSound(%d, %s, %d, %d, %d)", (int32_t)id, loop ? "true" : "false", volume, pan, freq);
        auto sample = getSoundSample(id);
        if (sample)
        {
            channelManager->play(ChannelId::soundFX, PlaySoundParams{ *sample, volume, pan, freq, loop });
        }
    }

    // 0x0048A18C
    void updateSounds()
    {
        channelManager->stopNonPlayingChannels(ChannelId::soundFX);
    }

    static std::optional<uint32_t> loadMusicSample(PathId asset)
    {
        auto res = _musicSamples.find(asset);
        if (res != std::end(_musicSamples))
        {
            return res->second;
        }
        const auto path = Environment::getPath(asset);
        std::ifstream fs(path, std::ios::in | std::ios::binary);

        if (fs.is_open())
        {
            char buffer[5]{};
            // Read length of wave data and load it into the pcm buffer
            fs.read(buffer, 4);      // RIFF
            readValue<uint32_t>(fs); // size
            fs.read(buffer, 4);      // WAVE
            fs.read(buffer, 4);      // fmt
            readValue<uint32_t>(fs); // headersize
            readValue<uint16_t>(fs); // PCM
            const auto channels = readValue<uint16_t>(fs);
            const auto sampleRate = readValue<uint32_t>(fs);
            readValue<uint32_t>(fs);
            readValue<uint16_t>(fs);
            const auto bits = readValue<uint16_t>(fs);
            fs.read(buffer, 4); // data
            auto pcmLen = readValue<uint32_t>(fs);
            std::vector<std::uint8_t> pcm;
            pcm.resize(pcmLen);
            readData(fs, pcm.data(), pcmLen);
            const auto id = _bufferManager.allocate(stdx::span<const uint8_t>(pcm.data(), pcmLen), sampleRate, channels == 2, bits);
            _musicSamples[asset] = id;
            return id;
        }
        return std::nullopt;
    }

    // 0x00401A05
    static void stopChannel(ChannelId id)
    {
        Console::logVerbose("stopChannel(%d)", id);
        channelManager->stopChannels(id);
    }

    static void sub_48A274(Vehicles::Vehicle2or6* v)
    {
        if (v == nullptr)
            return;

        if (v->drivingSoundId == SoundObjectId::null)
            return;

        // TODO: left or top?
        if (v->spriteLeft == Location::null)
            return;

        if (_numActiveVehicleSounds >= Config::get().maxVehicleSounds)
            return;

        auto spritePosition = viewport_pos(v->spriteLeft, v->spriteTop);

        auto main = WindowManager::getMainWindow();
        if (main != nullptr && main->viewports[0] != nullptr)
        {
            auto viewport = main->viewports[0];
            ViewportRect extendedViewport = {};

            auto quarterWidth = viewport->viewWidth / 4;
            auto quarterHeight = viewport->viewHeight / 4;
            extendedViewport.left = viewport->viewX - quarterWidth;
            extendedViewport.top = viewport->viewY - quarterHeight;
            extendedViewport.right = viewport->viewX + viewport->viewWidth + quarterWidth;
            extendedViewport.bottom = viewport->viewY + viewport->viewHeight + quarterHeight;

            if (extendedViewport.contains(spritePosition))
            {
                // jump + return
                _numActiveVehicleSounds += 1;
                v->var_4A |= 1;
                v->soundWindowType = main->type;
                v->soundWindowNumber = main->number;
                return;
            }
        }

        if (WindowManager::count() == 0)
            return;

        for (auto i = (int32_t)WindowManager::count() - 1; i >= 0; i--)
        {
            auto w = WindowManager::get(i);

            if (w->type == WindowType::main)
                continue;

            if (w->type == WindowType::news)
                continue;

            auto viewport = w->viewports[0];
            if (viewport == nullptr)
                continue;

            if (viewport->contains(spritePosition))
            {
                _numActiveVehicleSounds += 1;
                v->var_4A |= 1;
                v->soundWindowType = w->type;
                v->soundWindowNumber = w->number;
                return;
            }
        }
    }

    static void off_4FEB58(Vehicles::Vehicle2or6* v, int32_t x)
    {
        switch (x)
        {
            case 0:
                v->var_4A &= ~1;
                break;
            case 1:
                if (!(v->var_4A & 2))
                {
                    sub_48A274(v);
                }
                break;
            case 2:
                if (v->var_4A & 2)
                {
                    sub_48A274(v);
                }
                break;
            case 3:
                playSound(v);
                break;
        }
    }

    // 0x0048A1FA
    static void sub_48A1FA(int32_t x)
    {
        if (x == 0)
        {
            _numActiveVehicleSounds = 0;
        }

        for (auto v : EntityManager::VehicleList())
        {
            Vehicles::Vehicle train(*v);
            off_4FEB58(reinterpret_cast<Vehicles::Vehicle2or6*>(train.veh2), x);
            off_4FEB58(reinterpret_cast<Vehicles::Vehicle2or6*>(train.tail), x);
        }
    }

    // 0x48A73B
    void updateVehicleNoise()
    {
        if (Game::hasFlags(1u << 0))
        {
            if (!_audioIsPaused && _audioIsEnabled)
            {
                sub_48A1FA(0);
                sub_48A1FA(1);
                sub_48A1FA(2);
                channelManager->updateVehicleChannels();
                sub_48A1FA(3);
            }
        }
    }

    // 0x00489C6A
    void stopVehicleNoise()
    {
        channelManager->stopChannels(ChannelId::vehicle);
    }

    void stopVehicleNoise(EntityId head)
    {
        Vehicles::Vehicle train(head);
        for (auto& channel : channelManager->getVirtualChannel(ChannelId::vehicle).channels)
        {
            auto vehicleChannel = *static_cast<VehicleChannel*>(channel);
            if (vehicleChannel.getId() == train.veh2->id || vehicleChannel.getId() == train.tail->id)
            {
                vehicleChannel.stop();
            }
        }
    }

    static constexpr auto kAmbientMinVolume = -3500;
    static constexpr auto kAmbientVolumeChangePerTick = 100;
    static constexpr auto kAmbientNumWaterTilesForOcean = 60;
    static constexpr auto kAmbientNumTreeTilesForForest = 30;
    static constexpr auto kAmbientNumMountainTilesForWilderness = 60;

    static constexpr int32_t getAmbientMaxVolume(uint8_t zoom)
    {
        constexpr int32_t _volumes[]{ -1200, -2000, -3000, -3000 };
        return _volumes[zoom];
    }

    // 0x0048ACFD
    void updateAmbientNoise()
    {
        if (!_audioInitialised || _audioIsPaused || !_audioIsEnabled)
            return;

        auto* mainViewport = WindowManager::getMainViewport();
        std::optional<PathId> newAmbientSound = std::nullopt;
        int32_t maxVolume = kAmbientMinVolume;

        if (Game::hasFlags((1u << 0)) && mainViewport != nullptr)
        {
            maxVolume = getAmbientMaxVolume(mainViewport->zoom);
            const auto centre = mainViewport->getCentreMapPosition();
            const auto topLeft = Map::TilePos2{ centre } - Map::TilePos2{ 5, 5 };
            const auto bottomRight = topLeft + Map::TilePos2{ 11, 11 };
            Map::TilePosRangeView searchRange(topLeft, bottomRight);
            size_t waterCount = 0;      // bl
            size_t wildernessCount = 0; // bh
            size_t treeCount = 0;       // cx
            for (auto& tilePos : searchRange)
            {
                if (!Map::validCoords(tilePos))
                {
                    continue;
                }
                const auto tile = Map::TileManager::get(tilePos);
                bool passedSurface = false;
                for (const auto& el : tile)
                {
                    auto* elSurface = el.as<Map::SurfaceElement>();
                    if (elSurface != nullptr)
                    {
                        passedSurface = true;
                        if (elSurface->water() != 0)
                        {
                            waterCount++;
                            break;
                        }
                        else if (elSurface->var_4_E0() && elSurface->isLast())
                        {
                            wildernessCount++;
                            break;
                        }
                        else if (elSurface->baseZ() >= 64 && elSurface->isLast())
                        {
                            wildernessCount++;
                            break;
                        }
                        continue;
                    }
                    auto* elTree = el.as<Map::TreeElement>();
                    if (passedSurface && elTree != nullptr)
                    {
                        const auto* treeObj = ObjectManager::get<TreeObject>(elTree->treeObjectId());
                        if (!(treeObj->flags & TreeObjectFlags::droughtResistant))
                        {
                            treeCount++;
                        }
                    }
                }
            }

            if (waterCount > kAmbientNumWaterTilesForOcean)
            {
                newAmbientSound = PathId::css3;
            }
            else if (wildernessCount > kAmbientNumMountainTilesForWilderness)
            {
                newAmbientSound = PathId::css2;
            }
            else if (treeCount > kAmbientNumTreeTilesForForest)
            {
                newAmbientSound = PathId::css4;
            }
        }
<<<<<<< HEAD

        auto& channel = channelManager->getFirstChannel(ChannelId::ambient);
        // In these situations quieten until channel stopped
        if (!ambientSound.has_value() || (channel.isPlaying() && _chosenAmbientNoisePathId != *ambientSound))
=======
        auto* channel = getChannel(ChannelId::ambient);
        if (channel == nullptr)
        {
            return;
        }

        // TODO: Consider changing this so that we ask if the channel is playing a certain
        // buffer instead of storing what buffer is playing indirectly through the global
        // variable _chosenAmbientNoisePathId

        // In these situations quieten until channel stopped
        if (!newAmbientSound.has_value() || (channel->isPlaying() && _chosenAmbientNoisePathId != *newAmbientSound))
>>>>>>> 58be5535
        {
            const auto newVolume = channel.getAttributes().volume - kAmbientVolumeChangePerTick;
            if (newVolume < kAmbientMinVolume)
            {
<<<<<<< HEAD
                channel.stop();
=======
                _chosenAmbientNoisePathId = std::nullopt;
                channel->stop();
>>>>>>> 58be5535
            }
            else
            {
                channel.setVolume(newVolume);
            }
            return;
        }

        if (_chosenAmbientNoisePathId != *newAmbientSound)
        {
            auto musicBuffer = loadMusicSample(*newAmbientSound);
            if (musicBuffer.has_value())
            {
<<<<<<< HEAD
                channel.load(*musicBuffer);
                channel.setVolume(kAmbientMinVolume);
                channel.play(true);
=======
                channel->load(*musicBuffer);
                channel->setVolume(kAmbientMinVolume);
                channel->play(true);
                _chosenAmbientNoisePathId = *newAmbientSound;
>>>>>>> 58be5535
            }
        }
        else
        {
            auto newVolume = std::min(channel.getAttributes().volume + kAmbientVolumeChangePerTick, maxVolume);
            channel.setVolume(newVolume);
        }
    }

    // 0x0048ABE3
    void stopAmbientNoise()
    {
        loco_global<uint32_t, 0x0050D5AC> _50D5AC;
        if (_audioInitialised && _50D5AC != 1)
        {
            stopChannel(ChannelId::ambient);
            _50D5AC = 1;
        }
    }

    // 0x0048AA0C
    void revalidateCurrentTrack()
    {
        using MusicPlaylistType = Config::MusicPlaylistType;
        const auto& cfg = Config::get();

        if (_currentSong == kNoSong)
            return;

        bool trackStillApplies = true;
        switch (cfg.musicPlaylist)
        {
            case MusicPlaylistType::currentEra:
            {
                auto currentYear = getCurrentYear();
                auto info = kMusicInfo[_currentSong];
                if (currentYear < info.startYear || currentYear > info.endYear)
                    trackStillApplies = false;
                break;
            }

            case MusicPlaylistType::all:
                return;

            case MusicPlaylistType::custom:
                if (!cfg.enabledMusic[_currentSong])
                    trackStillApplies = false;
                break;
        }

        if (!trackStillApplies)
        {
            stopMusic();
            _currentSong = kNoSong;
            _lastSong = kNoSong;
        }
    }

    static void addAllSongsToPlaylist(int32_t excludeTrack, std::vector<uint8_t>& playlist)
    {
        for (auto i = 0; i < kNumMusicTracks; i++)
        {
            if (i != excludeTrack)
            {
                playlist.push_back(i);
            }
        }
    }

    static void addCurrentEraSongsToPlaylist(int32_t excludeTrack, std::vector<uint8_t>& playlist)
    {
        auto currentYear = getCurrentYear();
        for (auto i = 0; i < kNumMusicTracks; i++)
        {
            const auto& mi = kMusicInfo[i];
            if (currentYear >= mi.startYear && currentYear <= mi.endYear)
            {
                if (i != excludeTrack)
                {
                    playlist.push_back(i);
                }
            }
        }
    }

    static int32_t chooseNextMusicTrack(int32_t excludeTrack)
    {
        using MusicPlaylistType = Config::MusicPlaylistType;

        static std::vector<uint8_t> playlist;
        playlist.clear();

        const auto& cfg = Config::get();
        switch (cfg.musicPlaylist)
        {
            case MusicPlaylistType::currentEra:
                addCurrentEraSongsToPlaylist(excludeTrack, playlist);
                break;
            case MusicPlaylistType::all:
                addAllSongsToPlaylist(excludeTrack, playlist);
                break;
            case MusicPlaylistType::custom:
                for (auto i = 0; i < kNumMusicTracks; i++)
                {
                    if (i != excludeTrack && (cfg.enabledMusic[i] & 1))
                    {
                        playlist.push_back(i);
                    }
                }
                break;
        }

        if (playlist.empty() && cfg.musicPlaylist != MusicPlaylistType::currentEra)
        {
            addCurrentEraSongsToPlaylist(excludeTrack, playlist);
        }

        if (playlist.empty())
        {
            addAllSongsToPlaylist(excludeTrack, playlist);
        }

        auto r = std::rand() % playlist.size();
        auto track = playlist[r];
        return track;
    }

    // 0x0048A78D
    void playBackgroundMusic()
    {
        auto& cfg = Config::get();
        if (cfg.musicPlaying == 0 || isTitleMode() || isEditorMode())
        {
            return;
        }

<<<<<<< HEAD
        auto& cfg = Config::get();
        if (cfg.musicPlaying == 0 || isTitleMode() || isEditorMode())
=======
        auto* channel = getChannel(ChannelId::music);
        if (channel == nullptr)
>>>>>>> 58be5535
        {
            return;
        }

<<<<<<< HEAD
        auto& bgmChannel = channelManager->getFirstChannel(ChannelId::bgm);
        if (!bgmChannel.isPlaying())
=======
        if (!channel->isPlaying())
>>>>>>> 58be5535
        {
            // Not playing, but the 'current song' is last song? It's been requested manually!
            bool requestedSong = _lastSong != kNoSong && _lastSong == _currentSong;

            // Choose a track to play, unless we have requested one track in particular.
            if (_currentSong == kNoSong || !requestedSong)
            {
                uint8_t trackToExclude = _lastSong;
                _lastSong = _currentSong;
                _currentSong = chooseNextMusicTrack(trackToExclude);
            }
            else
            {
                // We're choosing this one, but the next one should be decided automatically again.
                _lastSong = kNoSong;
            }

            // Load info on the song to play.
            const auto& mi = kMusicInfo[_currentSong];
<<<<<<< HEAD
            auto buffer = loadMusicSample(mi.pathId);
            if (bgmChannel.load(*buffer))
            {
                bgmChannel.setVolume(Config::get().volume);
                if (!bgmChannel.play(false))
                {
                    cfg.musicPlaying = 0;
                }
            }
            else
            {
                cfg.musicPlaying = 0;
            }
=======
            cfg.musicPlaying = playMusic(mi.pathId, cfg.volume, false);
>>>>>>> 58be5535

            WindowManager::invalidate(WindowType::options);
        }
    }

    // 0x0048AC66
    // previously called void playTitleScreenMusic()
    bool playMusic(PathId sample, int32_t volume, bool loop)
    {
        static PathId currentTrackPathId;

<<<<<<< HEAD
    // 0x0048AAE8
    void stopBackgroundMusic()
    {
        auto& bgmChannel = channelManager->getFirstChannel(ChannelId::bgm);
        if (_audioInitialised && bgmChannel.isPlaying())
        {
            bgmChannel.stop();
=======
        auto* channel = getChannel(ChannelId::music);
        if (!_audioInitialised || _audioIsPaused || !_audioIsEnabled || channel == nullptr)
        {
            return false;
>>>>>>> 58be5535
        }

<<<<<<< HEAD
    // 0x0048AC66
    void playTitleScreenMusic()
    {
        auto& channel = channelManager->getFirstChannel(ChannelId::title);

        if (isTitleMode() && _audioInitialised && _audioIsEnabled && Config::getNew().audio.playTitleMusic)
        {
            if (!channel.isPlaying())
            {
                auto musicSample = loadMusicSample(PathId::css5);
                if (channel.load(*musicSample))
                {
                    channel.setVolume(-500);
                    channel.play(true);
                }
            }
=======
        if (currentTrackPathId == sample)
        {
            return true;
>>>>>>> 58be5535
        }

        currentTrackPathId = sample;
        channel->stop();

        auto musicSample = loadMusicSample(sample);
        if (channel->load(*musicSample))
        {
<<<<<<< HEAD
            if (channel.isPlaying())
            {
                channel.stop();
            }
=======
            channel->setVolume(volume);
            return channel->play(loop);
>>>>>>> 58be5535
        }

        return false;
    }

    // 0x0048AAD2
    void resetMusic()
    {
        stopMusic();
        _currentSong = kNoSong;
        _lastSong = kNoSong;
    }

    // 0x0048AAE8
    // void stopBackgroundMusic()
    // merged into Audio::stopMusic

    // 0x0048AC2B
    // previously called void stopTitleMusic()
    void stopMusic()
    {
<<<<<<< HEAD
        channelManager->stopChannels(ChannelId::title);
=======
        auto* channel = getChannel(ChannelId::music);
        if (_audioInitialised && channel != nullptr && channel->isPlaying())
        {
            channel->stop();
        }
>>>>>>> 58be5535
    }

    void resetSoundObjects()
    {
        for (auto& sample : _objectSamples)
        {
            _bufferManager.deAllocate(sample.second);
        }
        _objectSamples.clear();
    }

    bool isAudioEnabled()
    {
        return _audioIsEnabled;
    }

    const MusicInfo* getMusicInfo(MusicId track)
    {
        return &kMusicInfo[track];
    }

    // 0x0048AA67
    void setBgmVolume(int32_t volume)
    {
        if (Config::get().volume == volume)
        {
            return;
        }

        auto& cfg = Config::get();
        cfg.volume = volume;
        Config::write();

<<<<<<< HEAD
        auto& channel = channelManager->getFirstChannel(ChannelId::bgm);
=======
        auto* channel = getChannel(ChannelId::music);
        if (channel == nullptr)
        {
            return;
        }
>>>>>>> 58be5535
        if (_audioInitialised && _currentSong != kNoSong)
        {
            channel.setVolume(volume);
        }
    }
}<|MERGE_RESOLUTION|>--- conflicted
+++ resolved
@@ -848,35 +848,19 @@
                 newAmbientSound = PathId::css4;
             }
         }
-<<<<<<< HEAD
-
-        auto& channel = channelManager->getFirstChannel(ChannelId::ambient);
-        // In these situations quieten until channel stopped
-        if (!ambientSound.has_value() || (channel.isPlaying() && _chosenAmbientNoisePathId != *ambientSound))
-=======
-        auto* channel = getChannel(ChannelId::ambient);
-        if (channel == nullptr)
-        {
-            return;
-        }
 
         // TODO: Consider changing this so that we ask if the channel is playing a certain
         // buffer instead of storing what buffer is playing indirectly through the global
         // variable _chosenAmbientNoisePathId
 
         // In these situations quieten until channel stopped
-        if (!newAmbientSound.has_value() || (channel->isPlaying() && _chosenAmbientNoisePathId != *newAmbientSound))
->>>>>>> 58be5535
+        if (!newAmbientSound.has_value() || (channel.isPlaying() && _chosenAmbientNoisePathId != *newAmbientSound))
         {
             const auto newVolume = channel.getAttributes().volume - kAmbientVolumeChangePerTick;
             if (newVolume < kAmbientMinVolume)
             {
-<<<<<<< HEAD
+                _chosenAmbientNoisePathId = std::nullopt; 
                 channel.stop();
-=======
-                _chosenAmbientNoisePathId = std::nullopt;
-                channel->stop();
->>>>>>> 58be5535
             }
             else
             {
@@ -890,16 +874,10 @@
             auto musicBuffer = loadMusicSample(*newAmbientSound);
             if (musicBuffer.has_value())
             {
-<<<<<<< HEAD
                 channel.load(*musicBuffer);
                 channel.setVolume(kAmbientMinVolume);
                 channel.play(true);
-=======
-                channel->load(*musicBuffer);
-                channel->setVolume(kAmbientMinVolume);
-                channel->play(true);
                 _chosenAmbientNoisePathId = *newAmbientSound;
->>>>>>> 58be5535
             }
         }
         else
@@ -1036,23 +1014,14 @@
             return;
         }
 
-<<<<<<< HEAD
         auto& cfg = Config::get();
         if (cfg.musicPlaying == 0 || isTitleMode() || isEditorMode())
-=======
-        auto* channel = getChannel(ChannelId::music);
-        if (channel == nullptr)
->>>>>>> 58be5535
-        {
-            return;
-        }
-
-<<<<<<< HEAD
-        auto& bgmChannel = channelManager->getFirstChannel(ChannelId::bgm);
+        {
+            return;
+        }
+
+        auto& bgmChannel = channelManager->getFirstChannel(ChannelId::music);
         if (!bgmChannel.isPlaying())
-=======
-        if (!channel->isPlaying())
->>>>>>> 58be5535
         {
             // Not playing, but the 'current song' is last song? It's been requested manually!
             bool requestedSong = _lastSong != kNoSong && _lastSong == _currentSong;
@@ -1072,23 +1041,7 @@
 
             // Load info on the song to play.
             const auto& mi = kMusicInfo[_currentSong];
-<<<<<<< HEAD
-            auto buffer = loadMusicSample(mi.pathId);
-            if (bgmChannel.load(*buffer))
-            {
-                bgmChannel.setVolume(Config::get().volume);
-                if (!bgmChannel.play(false))
-                {
-                    cfg.musicPlaying = 0;
-                }
-            }
-            else
-            {
-                cfg.musicPlaying = 0;
-            }
-=======
             cfg.musicPlaying = playMusic(mi.pathId, cfg.volume, false);
->>>>>>> 58be5535
 
             WindowManager::invalidate(WindowType::options);
         }
@@ -1100,44 +1053,15 @@
     {
         static PathId currentTrackPathId;
 
-<<<<<<< HEAD
-    // 0x0048AAE8
-    void stopBackgroundMusic()
-    {
-        auto& bgmChannel = channelManager->getFirstChannel(ChannelId::bgm);
-        if (_audioInitialised && bgmChannel.isPlaying())
-        {
-            bgmChannel.stop();
-=======
         auto* channel = getChannel(ChannelId::music);
         if (!_audioInitialised || _audioIsPaused || !_audioIsEnabled || channel == nullptr)
         {
             return false;
->>>>>>> 58be5535
-        }
-
-<<<<<<< HEAD
-    // 0x0048AC66
-    void playTitleScreenMusic()
-    {
-        auto& channel = channelManager->getFirstChannel(ChannelId::title);
-
-        if (isTitleMode() && _audioInitialised && _audioIsEnabled && Config::getNew().audio.playTitleMusic)
-        {
-            if (!channel.isPlaying())
-            {
-                auto musicSample = loadMusicSample(PathId::css5);
-                if (channel.load(*musicSample))
-                {
-                    channel.setVolume(-500);
-                    channel.play(true);
-                }
-            }
-=======
+        }
+
         if (currentTrackPathId == sample)
         {
             return true;
->>>>>>> 58be5535
         }
 
         currentTrackPathId = sample;
@@ -1146,15 +1070,8 @@
         auto musicSample = loadMusicSample(sample);
         if (channel->load(*musicSample))
         {
-<<<<<<< HEAD
-            if (channel.isPlaying())
-            {
-                channel.stop();
-            }
-=======
             channel->setVolume(volume);
             return channel->play(loop);
->>>>>>> 58be5535
         }
 
         return false;
@@ -1176,15 +1093,11 @@
     // previously called void stopTitleMusic()
     void stopMusic()
     {
-<<<<<<< HEAD
-        channelManager->stopChannels(ChannelId::title);
-=======
         auto* channel = getChannel(ChannelId::music);
         if (_audioInitialised && channel != nullptr && channel->isPlaying())
         {
             channel->stop();
         }
->>>>>>> 58be5535
     }
 
     void resetSoundObjects()
@@ -1218,15 +1131,7 @@
         cfg.volume = volume;
         Config::write();
 
-<<<<<<< HEAD
-        auto& channel = channelManager->getFirstChannel(ChannelId::bgm);
-=======
-        auto* channel = getChannel(ChannelId::music);
-        if (channel == nullptr)
-        {
-            return;
-        }
->>>>>>> 58be5535
+        auto& channel = channelManager->getFirstChannel(ChannelId::music);
         if (_audioInitialised && _currentSong != kNoSong)
         {
             channel.setVolume(volume);
