#include "../Graphics/Gfx.h"

#include <cstdint>
#include <string>

namespace OpenLoco::Ui::TextInput
{
    constexpr int16_t textboxPadding = 4;

    struct InputSession
    {
        std::string buffer;    // 0x011369A0
        size_t cursorPosition; // 0x01136FA2
        int16_t xOffset;       // 0x01136FA4
        uint8_t cursorFrame;   // 0x011370A9
<<<<<<< HEAD
        uint8_t maxAmountOfCharacters;
=======
        uint32_t inputLenLimit;
>>>>>>> 7eccb75a

        InputSession() = default;
        InputSession(const std::string initialString, uint32_t inputSize)
        {
            buffer = initialString;
            cursorPosition = buffer.length();
            cursorFrame = 0;
            xOffset = 0;
<<<<<<< HEAD
            maxAmountOfCharacters = 199;
=======
            inputLenLimit = inputSize;
>>>>>>> 7eccb75a
        };

        bool handleInput(uint32_t charCode, uint32_t keyCode);
        bool needsReoffsetting(int16_t containerWidth);
        void calculateTextOffset(int16_t containerWidth);
        void sanitizeInput();
        uint16_t getCharactersLeft();
    };
}<|MERGE_RESOLUTION|>--- conflicted
+++ resolved
@@ -13,11 +13,7 @@
         size_t cursorPosition; // 0x01136FA2
         int16_t xOffset;       // 0x01136FA4
         uint8_t cursorFrame;   // 0x011370A9
-<<<<<<< HEAD
-        uint8_t maxAmountOfCharacters;
-=======
         uint32_t inputLenLimit;
->>>>>>> 7eccb75a
 
         InputSession() = default;
         InputSession(const std::string initialString, uint32_t inputSize)
@@ -26,11 +22,7 @@
             cursorPosition = buffer.length();
             cursorFrame = 0;
             xOffset = 0;
-<<<<<<< HEAD
-            maxAmountOfCharacters = 199;
-=======
             inputLenLimit = inputSize;
->>>>>>> 7eccb75a
         };
 
         bool handleInput(uint32_t charCode, uint32_t keyCode);
