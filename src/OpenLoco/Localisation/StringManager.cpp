--- conflicted
+++ resolved
@@ -592,7 +592,11 @@
         return formatString(buffer, id, wrapped);
     }
 
-<<<<<<< HEAD
+    char* formatString(char* buffer, size_t bufferLen, string_id id, const void* args)
+    {
+        return formatString(buffer, id, args);
+    }
+
     // 0x00496522
     string_id userStringAllocate(char* str /* edi */, uint8_t cl)
     {
@@ -610,11 +614,4 @@
         regs.ax = stringId;
         call(0x004965A6, regs);
     }
-
-=======
-    char* formatString(char* buffer, size_t bufferLen, string_id id, const void* args)
-    {
-        return formatString(buffer, id, args);
-    }
->>>>>>> 80f57924
 }