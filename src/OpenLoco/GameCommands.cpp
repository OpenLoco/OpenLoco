#include "GameCommands.h"
#include "Audio/Audio.h"
#include "Company.h"
#include "CompanyManager.h"
#include "Map/Tile.h"
#include "Objects/ObjectManager.h"
#include "Objects/RoadObject.h"
#include "Objects/TrackObject.h"
#include "StationManager.h"
#include "Ui/WindowManager.h"
#include "Vehicles/Vehicle.h"
#include <cassert>

using namespace OpenLoco::Ui;
using namespace OpenLoco::Map;

namespace OpenLoco::GameCommands
{
    static loco_global<company_id_t, 0x009C68EB> _updating_company_id;
    static loco_global<uint8_t, 0x00508F08> game_command_nest_level;
    static loco_global<company_id_t[2], 0x00525E3C> _player_company;
    static loco_global<uint8_t, 0x00508F17> paused_state;
    static loco_global<uint8_t, 0x00508F1A> game_speed;
    static loco_global<uint16_t, 0x0050A004> _50A004;

    static uint16_t _gameCommandFlags;

    static loco_global<tile_element*, 0x009C68D0> _9C68D0;

    static loco_global<coord_t, 0x009C68E4> _game_command_map_z;
    static loco_global<string_id, 0x009C68E6> gGameCommandErrorText;
    static loco_global<string_id, 0x009C68E8> gGameCommandErrorTitle;
    static loco_global<uint8_t, 0x009C68EE> _errorCompanyId;
    static loco_global<string_id[8], 0x112C826> _commonFormatArgs;

    using GameCommandFunc = void (*)(registers& regs);
<<<<<<< HEAD
    static GameCommandFunc _gameCommandFunctions[81] = {
        nullptr,               // vehicle_rearrange = 0,             0x004AF1DF
        nullptr,               // vehicle_place = 1,                 0x004B01B6
        nullptr,               // vehicle_pickup = 2,                0x004B0826
        nullptr,               // vehicle_reverse = 3,               0x004ADAA8
        nullptr,               // 4                                  0x004B0B50
        Vehicles::create,      // vehicle_create = 5,
        nullptr,               // vehicle_sell = 6,                  0x004AED34
        nullptr,               // 7                                  0x0049BB98
        nullptr,               // 8                                  0x0049C7F2
        nullptr,               // build_vehicle = 9,                 0x0046DE88
        Vehicles::rename,      // vehicle_rename = 10,               0x004B6572
        nullptr,               // change_station_name = 11,          0x00490756
        nullptr,               // vehicle_local_express = 12,        0x004B694B
        nullptr,               // 13                                 0x00488BDB
        nullptr,               // 14                                 0x004891E4
        nullptr,               // 15                                 0x0048BB20
        nullptr,               // 16                                 0x0048C402
        nullptr,               // 17                                 0x004A6479
        nullptr,               // 18                                 0x004A668A
        nullptr,               // change_company_colour_scheme = 19, 0x0043483D
        nullptr,               // pause_game = 20,                   0x00431E32
        nullptr,               // load_save_quit_game = 21,          0x0043BFCB
        nullptr,               // 22                                 0x004BB392
        nullptr,               // 23                                 0x004BB138
        nullptr,               // change_land_material = 24,         0x00468EDD
        nullptr,               // raise_land = 25,                   0x00463702
        nullptr,               // lower_land = 26,                   0x004638C6
        nullptr,               // lower_raise_land_mountain = 27,    0x00462DCE
        nullptr,               // raise_water = 28,                  0x004C4F19
        nullptr,               // lower_water = 29,                  0x004C5126
        nullptr,               // 30                                 0x00434914
        nullptr,               // 31                                 0x00434A58
        nullptr,               // 32                                 0x004C436C
        nullptr,               // 33                                 0x004C466C
        nullptr,               // 34                                 0x004C4717
        nullptr,               // vehicle_order_insert = 35,         0x0047036E
        nullptr,               // vehicle_order_delete = 36,         0x0047057A
        nullptr,               // vehicle_order_skip = 37,           0x0047071A
        nullptr,               // 38                                 0x00475FBC
        nullptr,               // 39                                 0x004775A5
        nullptr,               // 40                                 0x0047A21E
        nullptr,               // 41                                 0x0047A42F
        nullptr,               // 42                                 0x0048C708
        nullptr,               // 43                                 0x0048D2AC
        nullptr,               // 44                                 0x0042D133
        nullptr,               // 45                                 0x0042D74E
        nullptr,               // change_company_name = 46,          0x0049B11E
        nullptr,               // 47                                 0x0045436B
        nullptr,               // 48                                 0x00455943
        nullptr,               // 49                                 0x00496C22
        nullptr,               // 50                                 0x0049711F
        nullptr,               // 51                                 0x004A6FDC
        nullptr,               // 52                                 0x004A734F
        nullptr,               // 53                                 0x0047AF0B
        nullptr,               // remove_industry = 54,              0x0042ECFC
        nullptr,               // build_company_headquarters = 55,   0x0042EEAF
        nullptr,               // 56                                 0x00492C41
        nullptr,               // 57                                 0x00493559
        nullptr,               // 58                                 0x004267BE
        nullptr,               // vehicle_abort_pickup_air = 59,     0x00426B29
        nullptr,               // 60                                 0x00493AA7
        nullptr,               // 61                                 0x00494570
        nullptr,               // 62                                 0x0042773C
        nullptr,               // vehicle_abort_pickup_water = 63,   0x004279CC
        nullptr,               // 63                                 0x0042F6DB
        nullptr,               // 64                                 0x00435506
        nullptr,               // change_company_face = 66,          0x00469CCB
        nullptr,               // load_multiplayer_map = 67,         0x00444DA0
        nullptr,               // 68                                 0x0046F8A5
        nullptr,               // 69                                 0x004454BE
        nullptr,               // 70                                 0x004456C8
        nullptr,               // send_chat_message = 71,            0x0046F976
        nullptr,               // multiplayer_save = 72,             0x004A0ACD
        nullptr,               // update_owner_status = 73,          0x004383CA
        nullptr,               // vehicle_speed_control = 74,        0x004BAB63
        nullptr,               // vehicle_order_up = 75,             0x00470CD2
        nullptr,               // vehicle_order_down = 76,           0x00470E06
        nullptr,               // vehicle_apply_shunt_cheat = 77,    0x004BAC53
        nullptr,               // apply_free_cash_cheat = 78,        0x00438A08
        nullptr,               // rename_industry = 79,              0x00455029
        Vehicles::cloneVehicle // vehicle_clone = 80,                *NEW*
=======

    struct GameCommandInfo
    {
        GameCommand id;
        GameCommandFunc implementation;
        uintptr_t originalAddress; // original array: 0x004F9548
        bool unpausesGame;         // original array: 0x004F9688
    };

    // clang-format off
    static constexpr GameCommandInfo _gameCommandDefinitions[81] = {
        { GameCommand::vehicle_rearrange,             nullptr,                0x004AF1DF, true  },
        { GameCommand::vehicle_place,                 nullptr,                0x004B01B6, true  },
        { GameCommand::vehicle_pickup,                nullptr,                0x004B0826, true  },
        { GameCommand::vehicle_reverse,               nullptr,                0x004ADAA8, true  },
        { GameCommand::vehicle_pass_signal,           nullptr,                0x004B0B50, true  },
        { GameCommand::vehicle_create,                Vehicles::create,       0x004AE5E4, true  },
        { GameCommand::vehicle_sell,                  nullptr,                0x004AED34, true  },
        { GameCommand::gc_unk_7,                      nullptr,                0x0049BB98, true  },
        { GameCommand::gc_unk_8,                      nullptr,                0x0049C7F2, true  },
        { GameCommand::change_loan,                   nullptr,                0x0046DE88, false },
        { GameCommand::vehicle_rename,                nullptr,                0x004B6572, false },
        { GameCommand::change_station_name,           nullptr,                0x00490756, false },
        { GameCommand::vehicle_local_express,         nullptr,                0x004B694B, true  },
        { GameCommand::gc_unk_13,                     nullptr,                0x00488BDB, true  },
        { GameCommand::gc_unk_14,                     nullptr,                0x004891E4, true  },
        { GameCommand::gc_unk_15,                     nullptr,                0x0048BB20, true  },
        { GameCommand::gc_unk_16,                     nullptr,                0x0048C402, true  },
        { GameCommand::gc_unk_17,                     nullptr,                0x004A6479, true  },
        { GameCommand::gc_unk_18,                     nullptr,                0x004A668A, true  },
        { GameCommand::change_company_colour_scheme,  nullptr,                0x0043483D, false },
        { GameCommand::pause_game,                    nullptr,                0x00431E32, false },
        { GameCommand::load_save_quit_game,           nullptr,                0x0043BFCB, false },
        { GameCommand::gc_unk_22,                     nullptr,                0x004BB392, true  },
        { GameCommand::gc_unk_23,                     nullptr,                0x004BB138, true  },
        { GameCommand::change_land_material,          nullptr,                0x00468EDD, true  },
        { GameCommand::raise_land,                    nullptr,                0x00463702, true  },
        { GameCommand::lower_land,                    nullptr,                0x004638C6, true  },
        { GameCommand::lower_raise_land_mountain,     nullptr,                0x00462DCE, true  },
        { GameCommand::raise_water,                   nullptr,                0x004C4F19, true  },
        { GameCommand::lower_water,                   nullptr,                0x004C5126, true  },
        { GameCommand::change_company_name,           nullptr,                0x00434914, false },
        { GameCommand::change_company_owner_name,     nullptr,                0x00434A58, false },
        { GameCommand::gc_unk_32,                     nullptr,                0x004C436C, true  },
        { GameCommand::gc_unk_33,                     nullptr,                0x004C466C, true  },
        { GameCommand::gc_unk_34,                     nullptr,                0x004C4717, false },
        { GameCommand::vehicle_order_insert,          nullptr,                0x0047036E, false },
        { GameCommand::vehicle_order_delete,          nullptr,                0x0047057A, false },
        { GameCommand::vehicle_order_skip,            nullptr,                0x0047071A, false },
        { GameCommand::gc_unk_38,                     nullptr,                0x00475FBC, true  },
        { GameCommand::gc_unk_39,                     nullptr,                0x004775A5, true  },
        { GameCommand::gc_unk_40,                     nullptr,                0x0047A21E, true  },
        { GameCommand::gc_unk_41,                     nullptr,                0x0047A42F, true  },
        { GameCommand::gc_unk_42,                     nullptr,                0x0048C708, true  },
        { GameCommand::gc_unk_43,                     nullptr,                0x0048D2AC, true  },
        { GameCommand::gc_unk_44,                     nullptr,                0x0042D133, true  },
        { GameCommand::gc_unk_45,                     nullptr,                0x0042D74E, true  },
        { GameCommand::change_town_name,              nullptr,                0x0049B11E, false },
        { GameCommand::gc_unk_47,                     nullptr,                0x0045436B, true  },
        { GameCommand::remove_industry,               nullptr,                0x00455943, true  },
        { GameCommand::gc_unk_49,                     nullptr,                0x00496C22, true  },
        { GameCommand::remove_town,                   nullptr,                0x0049711F, true  },
        { GameCommand::gc_unk_51,                     nullptr,                0x004A6FDC, true  },
        { GameCommand::gc_unk_52,                     nullptr,                0x004A734F, true  },
        { GameCommand::gc_unk_53,                     nullptr,                0x0047AF0B, true  },
        { GameCommand::remove_company_headquarters,   nullptr,                0x0042ECFC, true  },
        { GameCommand::build_company_headquarters,    nullptr,                0x0042EEAF, true  },
        { GameCommand::gc_unk_56,                     nullptr,                0x00492C41, true  },
        { GameCommand::gc_unk_57,                     nullptr,                0x00493559, true  },
        { GameCommand::gc_unk_58,                     nullptr,                0x004267BE, true  },
        { GameCommand::vehicle_abort_pickup_air,      nullptr,                0x00426B29, true  },
        { GameCommand::gc_unk_60,                     nullptr,                0x00493AA7, true  },
        { GameCommand::gc_unk_61,                     nullptr,                0x00494570, true  },
        { GameCommand::gc_unk_62,                     nullptr,                0x0042773C, true  },
        { GameCommand::vehicle_abort_pickup_water,    nullptr,                0x004279CC, true  },
        { GameCommand::vehicle_refit,                 nullptr,                0x0042F6DB, false },
        { GameCommand::change_company_face,           nullptr,                0x00435506, false },
        { GameCommand::clear_land,                    nullptr,                0x00469CCB, true  },
        { GameCommand::load_multiplayer_map,          nullptr,                0x00444DA0, false },
        { GameCommand::gc_unk_68,                     nullptr,                0x0046F8A5, false },
        { GameCommand::gc_unk_69,                     nullptr,                0x004454BE, false },
        { GameCommand::gc_unk_70,                     nullptr,                0x004456C8, false },
        { GameCommand::send_chat_message,             nullptr,                0x0046F976, false },
        { GameCommand::multiplayer_save,              nullptr,                0x004A0ACD, false },
        { GameCommand::update_owner_status,           nullptr,                0x004383CA, false },
        { GameCommand::vehicle_speed_control,         nullptr,                0x004BAB63, true  },
        { GameCommand::vehicle_order_up,              nullptr,                0x00470CD2, false },
        { GameCommand::vehicle_order_down,            nullptr,                0x00470E06, false },
        { GameCommand::vehicle_apply_shunt_cheat,     nullptr,                0x004BAC53, false },
        { GameCommand::apply_free_cash_cheat,         nullptr,                0x00438A08, false },
        { GameCommand::rename_industry,               nullptr,                0x00455029, false },
        { GameCommand::vehicle_clone,                 Vehicles::cloneVehicle, 0,          true  },
>>>>>>> 2331b5cb
    };
    // clang-format on

    void registerHooks()
    {
        registerHook(
            0x00431315,
            [](registers& regs) FORCE_ALIGN_ARG_POINTER -> uint8_t {
                registers backup = regs;
                auto ebx = doCommand(GameCommand(regs.esi), backup);

                regs = backup;
                regs.ebx = ebx;
                return 0;
            });
    }

    static uint32_t loc_4314EA();
    static uint32_t loc_4313C6(int esi, const registers& regs);

    // 0x00431315
    uint32_t doCommand(GameCommand command, const registers& regs)
    {
        uint16_t flags = regs.bx;
        uint32_t esi = static_cast<uint32_t>(command);

        _gameCommandFlags = regs.bx;
        if (game_command_nest_level != 0)
            return loc_4313C6(esi, regs);

        if ((flags & GameCommandFlag::apply) == 0)
        {
            return loc_4313C6(esi, regs);
        }

        auto& gameCommand = _gameCommandDefinitions[esi];
        if ((flags & (GameCommandFlag::flag_4 | GameCommandFlag::flag_6)) == 0
            && gameCommand.unpausesGame
            && _updating_company_id == _player_company[0])
        {
            if (getPauseFlags() & 1)
            {
                paused_state = paused_state ^ 1;
                WindowManager::invalidate(WindowType::timeToolbar);
                Audio::unpauseSound();
                _50A004 = _50A004 | 1;
            }

            if (game_speed != 0)
            {
                game_speed = 0;
                WindowManager::invalidate(WindowType::timeToolbar);
            }

            if (isPaused())
            {
                gGameCommandErrorText = StringIds::empty;
                return 0x80000000;
            }
        }

        if (_updating_company_id == _player_company[0] && isNetworked())
        {
            assert(false);
            registers fnRegs = regs;
            call(0x0046E34A, fnRegs); // some network stuff. Untested
        }

        return loc_4313C6(esi, regs);
    }

    static void callGameCommandFunction(uint32_t command, registers& regs)
    {
        auto& gameCommand = _gameCommandDefinitions[command];
        if (gameCommand.implementation != nullptr)
        {
            gameCommand.implementation(regs);
        }
        else
        {
            auto addr = gameCommand.originalAddress;
            call(addr, regs);
        }
    }

    static uint32_t loc_4313C6(int esi, const registers& regs)
    {
        uint16_t flags = regs.bx;
        gGameCommandErrorText = StringIds::null;
        game_command_nest_level++;

        uint16_t flagsBackup = _gameCommandFlags;
        registers fnRegs1 = regs;
        fnRegs1.bl &= ~GameCommandFlag::apply;
        callGameCommandFunction(esi, fnRegs1);
        int32_t ebx = fnRegs1.ebx;
        _gameCommandFlags = flagsBackup;

        if (ebx != static_cast<int32_t>(0x80000000))
        {
            if (isEditorMode())
                ebx = 0;

            if (game_command_nest_level == 1)
            {
                if ((_gameCommandFlags & GameCommandFlag::flag_2) == 0
                    && (_gameCommandFlags & GameCommandFlag::flag_6) == 0
                    && ebx != 0)
                {
                    registers regs2;
                    regs2.ebp = ebx;
                    call(0x0046DD06, regs2);
                    ebx = regs2.ebp;
                }
            }
        }

        if (ebx == static_cast<int32_t>(0x80000000))
        {
            if (flags & GameCommandFlag::apply)
            {
                return loc_4314EA();
            }
            else
            {
                game_command_nest_level--;
                return ebx;
            }
        }

        if ((flags & 1) == 0)
        {
            game_command_nest_level--;
            return ebx;
        }

        uint16_t flagsBackup2 = _gameCommandFlags;
        registers fnRegs2 = regs;
        callGameCommandFunction(esi, fnRegs2);
        int32_t ebx2 = fnRegs2.ebx;
        _gameCommandFlags = flagsBackup2;

        if (ebx2 == static_cast<int32_t>(0x80000000))
        {
            return loc_4314EA();
        }

        if (isEditorMode())
        {
            ebx = 0;
        }

        if (ebx2 < ebx)
        {
            ebx = ebx2;
        }

        game_command_nest_level--;
        if (game_command_nest_level != 0)
            return ebx;

        if ((flagsBackup2 & GameCommandFlag::flag_5) != 0)
            return ebx;

        {
            // Apply to company money
            registers fnRegs;
            fnRegs.ebx = ebx;
            call(0x0046DE2B, fnRegs);
        }

        if (ebx != 0 && _updating_company_id == _player_company[0])
        {
            // Add flying cost text
            registers fnRegs;
            fnRegs.ebx = ebx;
            _game_command_map_z = _game_command_map_z + 24;
            call(0x0046DC9F, fnRegs);
            _game_command_map_z = _game_command_map_z - 24;
        }

        return ebx;
    }

    static uint32_t loc_4314EA()
    {
        game_command_nest_level--;
        if (game_command_nest_level != 0)
            return 0x80000000;

        if (_updating_company_id != _player_company[0])
            return 0x80000000;

        if (_gameCommandFlags & GameCommandFlag::flag_3)
            return 0x80000000;

        if (gGameCommandErrorText != 0xFFFE)
        {
            Windows::showError(gGameCommandErrorTitle, gGameCommandErrorText);
            return 0x80000000;
        }

        // advanced errors
        if (_9C68D0 != (void*)-1)
        {
            auto tile = (tile_element*)_9C68D0;

            switch (tile->type())
            {
                case element_type::track: // 4
                {
                    auto trackElement = tile->asTrack();
                    if (trackElement == nullptr)
                        break; // throw exception?

                    track_object* pObject = ObjectManager::get<track_object>(trackElement->trackObjectId());
                    if (pObject == nullptr)
                        break;

                    _commonFormatArgs[0] = pObject->name;
                    _commonFormatArgs[1] = CompanyManager::get(_errorCompanyId)->name;
                    Windows::Error::openWithCompetitor(gGameCommandErrorTitle, StringIds::error_reason_stringid_belongs_to, _errorCompanyId);
                    return 0x80000000;
                }

                case element_type::road: //0x1C
                {
                    auto roadElement = tile->asRoad();
                    if (roadElement == nullptr)
                        break; // throw exception?

                    road_object* pObject = ObjectManager::get<road_object>(roadElement->roadObjectId());
                    if (pObject == nullptr)
                        break;

                    _commonFormatArgs[0] = pObject->name;
                    _commonFormatArgs[1] = CompanyManager::get(_errorCompanyId)->name;
                    Windows::Error::openWithCompetitor(gGameCommandErrorTitle, StringIds::error_reason_stringid_belongs_to, _errorCompanyId);
                    return 0x80000000;
                }

                case element_type::station: // 8
                {
                    auto stationElement = tile->asStation();
                    if (stationElement == nullptr)
                        break; // throw exception?

                    station* pStation = StationManager::get(stationElement->stationId());
                    if (pStation == nullptr)
                        break;

                    _commonFormatArgs[0] = pStation->name;
                    _commonFormatArgs[1] = pStation->town;
                    _commonFormatArgs[2] = CompanyManager::get(_errorCompanyId)->name;
                    Windows::Error::openWithCompetitor(gGameCommandErrorTitle, StringIds::error_reason_stringid_belongs_to, _errorCompanyId);
                    return 0x80000000;
                }

                case element_type::signal: // 0x0C
                {
                    _commonFormatArgs[0] = CompanyManager::get(_errorCompanyId)->name;
                    Windows::Error::openWithCompetitor(gGameCommandErrorTitle, StringIds::error_reason_signal_belongs_to, _errorCompanyId);
                    return 0x80000000;
                }

                default:
                    break;
            }
        }

        // fallback
        _commonFormatArgs[0] = CompanyManager::get(_errorCompanyId)->name;
        Windows::Error::openWithCompetitor(gGameCommandErrorTitle, StringIds::error_reason_stringid_belongs_to, _errorCompanyId);
        return 0x80000000;
    }

    // 0x00431E6A
    // al  : company
    // esi : tile
    bool sub_431E6A(const company_id_t company, Map::tile_element* const tile /*= nullptr*/)
    {
        if (company == CompanyId::neutral)
        {
            return true;
        }
        if (_updating_company_id == company || _updating_company_id == CompanyId::neutral)
        {
            return true;
        }
        gGameCommandErrorText = -2;
        _errorCompanyId = company;
        _9C68D0 = tile == nullptr ? reinterpret_cast<Map::tile_element*>(-1) : tile;
        return false;
    }
}<|MERGE_RESOLUTION|>--- conflicted
+++ resolved
@@ -34,90 +34,6 @@
     static loco_global<string_id[8], 0x112C826> _commonFormatArgs;
 
     using GameCommandFunc = void (*)(registers& regs);
-<<<<<<< HEAD
-    static GameCommandFunc _gameCommandFunctions[81] = {
-        nullptr,               // vehicle_rearrange = 0,             0x004AF1DF
-        nullptr,               // vehicle_place = 1,                 0x004B01B6
-        nullptr,               // vehicle_pickup = 2,                0x004B0826
-        nullptr,               // vehicle_reverse = 3,               0x004ADAA8
-        nullptr,               // 4                                  0x004B0B50
-        Vehicles::create,      // vehicle_create = 5,
-        nullptr,               // vehicle_sell = 6,                  0x004AED34
-        nullptr,               // 7                                  0x0049BB98
-        nullptr,               // 8                                  0x0049C7F2
-        nullptr,               // build_vehicle = 9,                 0x0046DE88
-        Vehicles::rename,      // vehicle_rename = 10,               0x004B6572
-        nullptr,               // change_station_name = 11,          0x00490756
-        nullptr,               // vehicle_local_express = 12,        0x004B694B
-        nullptr,               // 13                                 0x00488BDB
-        nullptr,               // 14                                 0x004891E4
-        nullptr,               // 15                                 0x0048BB20
-        nullptr,               // 16                                 0x0048C402
-        nullptr,               // 17                                 0x004A6479
-        nullptr,               // 18                                 0x004A668A
-        nullptr,               // change_company_colour_scheme = 19, 0x0043483D
-        nullptr,               // pause_game = 20,                   0x00431E32
-        nullptr,               // load_save_quit_game = 21,          0x0043BFCB
-        nullptr,               // 22                                 0x004BB392
-        nullptr,               // 23                                 0x004BB138
-        nullptr,               // change_land_material = 24,         0x00468EDD
-        nullptr,               // raise_land = 25,                   0x00463702
-        nullptr,               // lower_land = 26,                   0x004638C6
-        nullptr,               // lower_raise_land_mountain = 27,    0x00462DCE
-        nullptr,               // raise_water = 28,                  0x004C4F19
-        nullptr,               // lower_water = 29,                  0x004C5126
-        nullptr,               // 30                                 0x00434914
-        nullptr,               // 31                                 0x00434A58
-        nullptr,               // 32                                 0x004C436C
-        nullptr,               // 33                                 0x004C466C
-        nullptr,               // 34                                 0x004C4717
-        nullptr,               // vehicle_order_insert = 35,         0x0047036E
-        nullptr,               // vehicle_order_delete = 36,         0x0047057A
-        nullptr,               // vehicle_order_skip = 37,           0x0047071A
-        nullptr,               // 38                                 0x00475FBC
-        nullptr,               // 39                                 0x004775A5
-        nullptr,               // 40                                 0x0047A21E
-        nullptr,               // 41                                 0x0047A42F
-        nullptr,               // 42                                 0x0048C708
-        nullptr,               // 43                                 0x0048D2AC
-        nullptr,               // 44                                 0x0042D133
-        nullptr,               // 45                                 0x0042D74E
-        nullptr,               // change_company_name = 46,          0x0049B11E
-        nullptr,               // 47                                 0x0045436B
-        nullptr,               // 48                                 0x00455943
-        nullptr,               // 49                                 0x00496C22
-        nullptr,               // 50                                 0x0049711F
-        nullptr,               // 51                                 0x004A6FDC
-        nullptr,               // 52                                 0x004A734F
-        nullptr,               // 53                                 0x0047AF0B
-        nullptr,               // remove_industry = 54,              0x0042ECFC
-        nullptr,               // build_company_headquarters = 55,   0x0042EEAF
-        nullptr,               // 56                                 0x00492C41
-        nullptr,               // 57                                 0x00493559
-        nullptr,               // 58                                 0x004267BE
-        nullptr,               // vehicle_abort_pickup_air = 59,     0x00426B29
-        nullptr,               // 60                                 0x00493AA7
-        nullptr,               // 61                                 0x00494570
-        nullptr,               // 62                                 0x0042773C
-        nullptr,               // vehicle_abort_pickup_water = 63,   0x004279CC
-        nullptr,               // 63                                 0x0042F6DB
-        nullptr,               // 64                                 0x00435506
-        nullptr,               // change_company_face = 66,          0x00469CCB
-        nullptr,               // load_multiplayer_map = 67,         0x00444DA0
-        nullptr,               // 68                                 0x0046F8A5
-        nullptr,               // 69                                 0x004454BE
-        nullptr,               // 70                                 0x004456C8
-        nullptr,               // send_chat_message = 71,            0x0046F976
-        nullptr,               // multiplayer_save = 72,             0x004A0ACD
-        nullptr,               // update_owner_status = 73,          0x004383CA
-        nullptr,               // vehicle_speed_control = 74,        0x004BAB63
-        nullptr,               // vehicle_order_up = 75,             0x00470CD2
-        nullptr,               // vehicle_order_down = 76,           0x00470E06
-        nullptr,               // vehicle_apply_shunt_cheat = 77,    0x004BAC53
-        nullptr,               // apply_free_cash_cheat = 78,        0x00438A08
-        nullptr,               // rename_industry = 79,              0x00455029
-        Vehicles::cloneVehicle // vehicle_clone = 80,                *NEW*
-=======
 
     struct GameCommandInfo
     {
@@ -139,7 +55,7 @@
         { GameCommand::gc_unk_7,                      nullptr,                0x0049BB98, true  },
         { GameCommand::gc_unk_8,                      nullptr,                0x0049C7F2, true  },
         { GameCommand::change_loan,                   nullptr,                0x0046DE88, false },
-        { GameCommand::vehicle_rename,                nullptr,                0x004B6572, false },
+        { GameCommand::vehicle_rename,                Vehicles::rename,       0x004B6572, false },
         { GameCommand::change_station_name,           nullptr,                0x00490756, false },
         { GameCommand::vehicle_local_express,         nullptr,                0x004B694B, true  },
         { GameCommand::gc_unk_13,                     nullptr,                0x00488BDB, true  },
@@ -210,7 +126,6 @@
         { GameCommand::apply_free_cash_cheat,         nullptr,                0x00438A08, false },
         { GameCommand::rename_industry,               nullptr,                0x00455029, false },
         { GameCommand::vehicle_clone,                 Vehicles::cloneVehicle, 0,          true  },
->>>>>>> 2331b5cb
     };
     // clang-format on
 
