--- conflicted
+++ resolved
@@ -115,11 +115,8 @@
     <ClCompile Include="Vehicles\CloneVehicle.cpp" />
     <ClCompile Include="Vehicles\CreateVehicle.cpp" />
     <ClCompile Include="Vehicles\Orders.cpp" />
-<<<<<<< HEAD
     <ClCompile Include="Vehicles\RenameVehicle.cpp" />
-=======
     <ClCompile Include="Vehicles\OrderSkip.cpp" />
->>>>>>> 36ada166
     <ClCompile Include="Vehicles\Vehicle.cpp" />
     <ClCompile Include="Vehicles\VehicleBody.cpp" />
     <ClCompile Include="Vehicles\VehicleHead.cpp" />
