--- conflicted
+++ resolved
@@ -21,12 +21,9 @@
         _spritePositionY = pos.y;
     }
 
-<<<<<<< HEAD
     loco_global<int32_t[4], 0x4FD120> _4FD120;
     loco_global<int32_t[4], 0x4FD130> _4FD130;
-    loco_global<int32_t[4], 0x4FD140> _4FD140;
-    loco_global<int32_t[4], 0x4FD200> _4FD200;
-
+    loco_global<int32_t[4], 0x4FD140> _4FD140;    loco_global<int32_t[4], 0x4FD200> _4FD200;
     // 0x004FD120
     void PaintSession::addToStringPlotList(uint32_t amount, string_id stringId, uint16_t y, uint16_t z, int8_t* y_offsets, int16_t offset_x)
     {
@@ -58,13 +55,6 @@
 
     // 0x004FD130
     void PaintSession::addToPlotListAsParent(uint32_t imageId, const Map::map_pos3& offset, const Map::map_pos3& boundBoxSize)
-=======
-    loco_global<int32_t[4], 0x4FD140> _4FD140;
-    loco_global<int32_t[4], 0x4FD200> _4FD200;
-
-    // 0x004FD140
-    void PaintSession::addToPlotListAsParent(uint32_t imageId, const Map::map_pos3& offset, const Map::map_pos3& boundBoxOffset, const Map::map_pos3& boundBoxSize)
->>>>>>> ee21e784
     {
         registers regs;
         regs.ebx = imageId;
@@ -75,23 +65,11 @@
         regs.si = boundBoxSize.y;
         regs.ah = boundBoxSize.z;
 
-<<<<<<< HEAD
         call(_4FD130[currentRotation], regs);
     }
 
     // 0x004FD140
     void PaintSession::addToPlotListAsParent(uint32_t imageId, const Map::map_pos3& offset, const Map::map_pos3& boundBoxOffset, const Map::map_pos3& boundBoxSize)
-=======
-        addr<0xE3F0A0, int16_t>() = boundBoxOffset.x;
-        addr<0xE3F0A2, int16_t>() = boundBoxOffset.y;
-        addr<0xE3F0A4, uint16_t>() = boundBoxOffset.z;
-
-        call(_4FD140[currentRotation], regs);
-    }
-
-    // 0x004FD200
-    void PaintSession::addToPlotList4FD200(uint32_t imageId, const Map::map_pos3& offset, const Map::map_pos3& boundBoxOffset, const Map::map_pos3& boundBoxSize)
->>>>>>> ee21e784
     {
         registers regs;
         regs.ebx = imageId;
@@ -106,13 +84,27 @@
         addr<0xE3F0A2, int16_t>() = boundBoxOffset.y;
         addr<0xE3F0A4, uint16_t>() = boundBoxOffset.z;
 
-<<<<<<< HEAD
         call(_4FD140[currentRotation], regs);
-=======
+    }
+
+    // 0x004FD200
+    void PaintSession::addToPlotList4FD200(uint32_t imageId, const Map::map_pos3& offset, const Map::map_pos3& boundBoxOffset, const Map::map_pos3& boundBoxSize)
+    {
+        registers regs;
+        regs.ebx = imageId;
+        regs.al = offset.x;
+        regs.cl = offset.y;
+        regs.dx = offset.z;
+        regs.di = boundBoxSize.x;
+        regs.si = boundBoxSize.y;
+        regs.ah = boundBoxSize.z;
+
+        addr<0xE3F0A0, int16_t>() = boundBoxOffset.x;
+        addr<0xE3F0A2, int16_t>() = boundBoxOffset.y;
+        addr<0xE3F0A4, uint16_t>() = boundBoxOffset.z;
+
         call(_4FD200[currentRotation], regs);
->>>>>>> ee21e784
-    }
-
+    }
     void PaintSession::init(Gfx::drawpixelinfo_t& dpi, const uint16_t viewportFlags)
     {
         _dpi = &dpi;
