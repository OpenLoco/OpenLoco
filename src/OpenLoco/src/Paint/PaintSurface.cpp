--- conflicted
+++ resolved
@@ -823,31 +823,19 @@
                 return;
             }
 
-<<<<<<< HEAD
-            if ((_F003D3[self.landObjectId] & LandObjectFlags::hasSharpSlopeTransition) != LandObjectFlags::none)
-=======
-            if ((landObjectFlags[self.landObjectId] & LandObjectFlags::unk4) != LandObjectFlags::none)
->>>>>>> be79c75f
+            if ((landObjectFlags[self.landObjectId] & LandObjectFlags::hasSharpSlopeTransition) != LandObjectFlags::none)
             {
                 return;
             }
         }
         else
         {
-<<<<<<< HEAD
-            if ((_F003D3[self.landObjectId] & LandObjectFlags::disableSmoothTileTransition) != LandObjectFlags::none)
-=======
-            if ((landObjectFlags[self.landObjectId] & LandObjectFlags::unk5) != LandObjectFlags::none)
->>>>>>> be79c75f
+            if ((landObjectFlags[self.landObjectId] & LandObjectFlags::disableSmoothTileTransition) != LandObjectFlags::none)
             {
                 return;
             }
 
-<<<<<<< HEAD
-            if ((_F003D3[neighbour.landObjectId] & LandObjectFlags::disableSmoothTileTransition) != LandObjectFlags::none)
-=======
-            if ((landObjectFlags[neighbour.landObjectId] & LandObjectFlags::unk5) != LandObjectFlags::none)
->>>>>>> be79c75f
+            if ((landObjectFlags[neighbour.landObjectId] & LandObjectFlags::disableSmoothTileTransition) != LandObjectFlags::none)
             {
                 return;
             }
