#pragma once

#include "Object.h"
#include "Types.hpp"
#include <OpenLoco/Core/EnumFlags.hpp>
#include <OpenLoco/Core/Span.hpp>
#include <array>

namespace OpenLoco
{
    namespace ObjectManager
    {
        struct DependentObjects;
    }
    namespace Gfx
    {
        struct RenderTarget;
    }

    enum class TreeObjectFlags : uint16_t
    {
        none = 0U,
        hasSnowVariation = 1U << 0,
        unk1 = 1U << 1,
        veryHighAltitude = 1U << 2,
        highAltitude = 1U << 3,
        requiresWater = 1U << 4,
        unk5 = 1U << 5,
        droughtResistant = 1U << 6,
        hasShadow = 1U << 7,
    };
    OPENLOCO_ENABLE_ENUM_OPERATORS(TreeObjectFlags);

#pragma pack(push, 1)
    struct TreeObject
    {
        static constexpr auto kObjectType = ObjectType::tree;

<<<<<<< HEAD
        string_id name;                   // 0x00
        uint8_t var_02;                   // 0x02
        uint8_t height;                   // 0x03
        uint8_t var_04;                   // 0x04
        uint8_t var_05;                   // 0x05
        uint8_t numRotations;             // 0x06 (1,2,4)
        uint8_t growth;                   // 0x07 (number of tree size images)
        TreeObjectFlags flags;            // 0x08
        uint32_t sprites[2][6];           // 0x0A
        uint16_t shadowImageOffset;       // 0x3A
        uint8_t var_3C;                   // 0x3C
        uint8_t seasonState;              // 0x3D (index for sprites, seasons + dying)
        uint8_t var_3E;                   // 0x3E
        uint8_t costIndex;                // 0x3F
        int16_t buildCostFactor;          // 0x40
        int16_t clearCostFactor;          // 0x42
        uint32_t colours;                 // 0x44
        int16_t rating;                   // 0x48
        uint16_t demolishRatingReduction; // 0x4A
=======
        string_id name;
        uint8_t var_02;
        uint8_t height; // 0x03
        uint8_t var_04;
        uint8_t var_05;
        uint8_t numRotations;       // 0x06 (1,2,4)
        uint8_t growth;             // 0x07 (number of tree size images)
        TreeObjectFlags flags;      // 0x08
        uint32_t sprites[6];        // 0x0A
        uint32_t snowSprites[6];    // 0x22
        uint16_t shadowImageOffset; // 0x3A
        uint8_t var_3C;
        uint8_t seasonState; // 0x3D (index for sprites, seasons + dying)
        uint8_t var_3E;
        uint8_t costIndex;       // 0x3F
        int16_t buildCostFactor; // 0x40
        int16_t clearCostFactor; // 0x42
        uint32_t colours;        // 0x44
        int16_t rating;          // 0x48
        uint16_t var_4A;
>>>>>>> c60e75f2

        void drawPreviewImage(Gfx::RenderTarget& rt, const int16_t x, const int16_t y) const;
        uint8_t getTreeGrowthDisplayOffset() const;
        bool validate() const;
        void load(const LoadedObjectHandle& handle, stdx::span<const std::byte> data, ObjectManager::DependentObjects*);
        void unload();
        constexpr bool hasFlags(TreeObjectFlags flagsToTest) const
        {
            return (flags & flagsToTest) != TreeObjectFlags::none;
        }
    };
#pragma pack(pop)

    static_assert(sizeof(TreeObject) == 0x4C);
}<|MERGE_RESOLUTION|>--- conflicted
+++ resolved
@@ -36,7 +36,6 @@
     {
         static constexpr auto kObjectType = ObjectType::tree;
 
-<<<<<<< HEAD
         string_id name;                   // 0x00
         uint8_t var_02;                   // 0x02
         uint8_t height;                   // 0x03
@@ -45,7 +44,8 @@
         uint8_t numRotations;             // 0x06 (1,2,4)
         uint8_t growth;                   // 0x07 (number of tree size images)
         TreeObjectFlags flags;            // 0x08
-        uint32_t sprites[2][6];           // 0x0A
+        uint32_t sprites[6];              // 0x0A
+        uint32_t snowSprites[6];          // 0x22
         uint16_t shadowImageOffset;       // 0x3A
         uint8_t var_3C;                   // 0x3C
         uint8_t seasonState;              // 0x3D (index for sprites, seasons + dying)
@@ -56,28 +56,6 @@
         uint32_t colours;                 // 0x44
         int16_t rating;                   // 0x48
         uint16_t demolishRatingReduction; // 0x4A
-=======
-        string_id name;
-        uint8_t var_02;
-        uint8_t height; // 0x03
-        uint8_t var_04;
-        uint8_t var_05;
-        uint8_t numRotations;       // 0x06 (1,2,4)
-        uint8_t growth;             // 0x07 (number of tree size images)
-        TreeObjectFlags flags;      // 0x08
-        uint32_t sprites[6];        // 0x0A
-        uint32_t snowSprites[6];    // 0x22
-        uint16_t shadowImageOffset; // 0x3A
-        uint8_t var_3C;
-        uint8_t seasonState; // 0x3D (index for sprites, seasons + dying)
-        uint8_t var_3E;
-        uint8_t costIndex;       // 0x3F
-        int16_t buildCostFactor; // 0x40
-        int16_t clearCostFactor; // 0x42
-        uint32_t colours;        // 0x44
-        int16_t rating;          // 0x48
-        uint16_t var_4A;
->>>>>>> c60e75f2
 
         void drawPreviewImage(Gfx::RenderTarget& rt, const int16_t x, const int16_t y) const;
         uint8_t getTreeGrowthDisplayOffset() const;
