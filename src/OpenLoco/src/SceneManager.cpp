--- conflicted
+++ resolved
@@ -123,32 +123,24 @@
 
     void setPauseFlag(uint8_t value)
     {
-<<<<<<< HEAD
         if (_pausedState == 0)
         {
             onPause();
         }
-        *_pausedState |= value;
-=======
         _pausedState |= value;
->>>>>>> b328c234
     }
 
     void unsetPauseFlag(uint8_t value)
     {
-<<<<<<< HEAD
         if (_pausedState == 0)
         {
             return;
         }
-        *_pausedState &= ~(value);
+        _pausedState &= ~(value);
         if (_pausedState == 0)
         {
             onUnpause();
         }
-=======
-        _pausedState &= ~(value);
->>>>>>> b328c234
     }
 
     GameSpeed getGameSpeed()
