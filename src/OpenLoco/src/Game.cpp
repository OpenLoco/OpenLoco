#include "Game.h"
#include "Audio/Audio.h"
#include "Config.h"
#include "Environment.h"
#include "GameCommands/GameCommands.h"
#include "GameCommands/General/LoadSaveQuit.h"
#include "GameException.hpp"
#include "GameState.h"
#include "GameStateFlags.h"
#include "Input.h"
#include "Localisation/StringIds.h"
#include "MultiPlayer.h"
#include "Objects/ObjectIndex.h"
#include "OpenLoco.h"
#include "S5/S5.h"
#include "ScenarioOptions.h"
#include "SceneManager.h"
#include "Title.h"
#include "Ui/ProgressBar.h"
#include "Ui/ToolManager.h"
#include "Ui/WindowManager.h"
#include "Ui/WindowType.h"
#include "World/CompanyManager.h"

namespace OpenLoco::Game
{
    // TODO: move into GameState?
    static std::string _activeSavePath; // 0x0050B745

    using Ui::Windows::PromptBrowse::browse_type;

    static std::optional<std::string> openBrowsePrompt(std::string path, StringId titleId, browse_type type, const char* filter)
    {
        Audio::pauseSound();
        SceneManager::setPauseFlag(1 << 2);
        Gfx::invalidateScreen();
        Gfx::renderAndUpdate();

        auto confirm = Ui::Windows::PromptBrowse::open(type, path, filter, titleId);

<<<<<<< HEAD
        Ui::processMessagesMini();
=======
        Audio::unpauseSound();
        Input::processMessagesMini();
>>>>>>> b328c234
        SceneManager::unsetPauseFlag(1 << 2);
        Gfx::invalidateScreen();
        Gfx::renderAndUpdate();

        return confirm;
    }

    // 0x004416FF
    [[nodiscard]] std::optional<std::string> loadSaveGameOpen()
    {
        auto path = Environment::getPath(Environment::PathId::save).make_preferred().u8string();

        return openBrowsePrompt(path, StringIds::title_prompt_load_game, browse_type::load, S5::filterSV5);
    }

    // 0x004417A7
    [[nodiscard]] std::optional<std::string> loadLandscapeOpen()
    {
        auto path = Environment::getPath(Environment::PathId::landscape).make_preferred().u8string();

        return openBrowsePrompt(path, StringIds::title_prompt_load_landscape, browse_type::load, S5::filterSC5);
    }

    [[nodiscard]] std::optional<std::string> loadHeightmapOpen()
    {
        fs::path basePath = Environment::getPath(Environment::PathId::heightmap);
        Environment::autoCreateDirectory(basePath);
        auto path = basePath.make_preferred().u8string();

        // TODO: make named constant for filter?
        return openBrowsePrompt(path, StringIds::title_load_png_heightmap_file, browse_type::load, "*.png");
    }

    // 0x00441843
    [[nodiscard]] std::optional<std::string> saveSaveGameOpen()
    {
        auto path = _activeSavePath;

        return openBrowsePrompt(path, StringIds::title_prompt_save_game, browse_type::save, S5::filterSV5);
    }

    // 0x004418DB
    [[nodiscard]] std::optional<std::string> saveScenarioOpen()
    {
        auto path = Environment::getPath(Environment::PathId::scenarios) / Scenario::getOptions().scenarioName;
        auto savePath = path.u8string() + S5::extensionSC5;

        return openBrowsePrompt(savePath, StringIds::title_prompt_save_scenario, browse_type::save, S5::filterSC5);
    }

    // 0x00441993
    [[nodiscard]] std::optional<std::string> saveLandscapeOpen()
    {
        Scenario::getOptions().scenarioFlags &= ~Scenario::ScenarioFlags::landscapeGenerationDone;
        if (hasFlags(GameStateFlags::tileManagerLoaded))
        {
            Scenario::getOptions().scenarioFlags |= Scenario::ScenarioFlags::landscapeGenerationDone;
            Scenario::drawScenarioMiniMapImage();
        }

        auto path = Environment::getPath(Environment::PathId::landscape) / Scenario::getOptions().scenarioName;
        auto savePath = path.u8string() + S5::extensionSC5;

        return openBrowsePrompt(savePath, StringIds::title_prompt_save_landscape, browse_type::save, S5::filterSC5);
    }

    // 0x0043BFF8
    void loadGame()
    {
        GameCommands::LoadSaveQuitGameArgs args{};
        args.loadQuitMode = LoadOrQuitMode::loadGamePrompt;
        args.saveMode = GameCommands::LoadSaveQuitGameArgs::SaveMode::closeSavePrompt;
        GameCommands::doCommand(args, GameCommands::Flags::apply);

        ToolManager::toolCancel();

        if (SceneManager::isEditorMode())
        {
            if (auto res = Game::loadLandscapeOpen())
            {
                // 0x0043C087
                auto path = fs::u8path(*res).replace_extension(S5::extensionSC5);
                _activeSavePath = path.u8string();

                // 0x004424CE
                if (S5::importSaveToGameState(path, S5::LoadFlags::landscape))
                {
                    SceneManager::resetSceneAge();
                    throw GameException::Interrupt;
                }
            }
        }
        else if (!SceneManager::isNetworked())
        {
            if (auto res = Game::loadSaveGameOpen())
            {
                // 0x0043C033
                auto path = fs::u8path(*res).replace_extension(S5::extensionSV5);
                _activeSavePath = path.u8string();

                if (S5::importSaveToGameState(path, S5::LoadFlags::none))
                {
                    SceneManager::resetSceneAge();
                    throw GameException::Interrupt;
                }
            }
        }
        else if (SceneManager::isNetworked())
        {
            // 0x0043C0DB
            if (CompanyManager::getControllingId() == GameCommands::getUpdatingCompanyId())
            {
                MultiPlayer::setFlag(MultiPlayer::flags::flag_4);
                MultiPlayer::setFlag(MultiPlayer::flags::flag_3);
            }
        }

        // 0x0043C0D1
        Gfx::invalidateScreen();
    }

    // 0x0043C182
    void quitGame()
    {
        GameCommands::resetCommandNestLevel();

        // Path for networked games; untested.
        if (SceneManager::isNetworked())
        {
            SceneManager::removeSceneFlags(SceneManager::Flags::networked);
            auto playerCompanyId = CompanyManager::getControllingId();
            auto previousUpdatingId = GameCommands::getUpdatingCompanyId();
            GameCommands::setUpdatingCompanyId(playerCompanyId);

            Ui::WindowManager::closeAllFloatingWindows();

            GameCommands::setUpdatingCompanyId(previousUpdatingId);
            SceneManager::addSceneFlags(SceneManager::Flags::networked);

            // If the other party is leaving the game, go back to the title screen.
            if (playerCompanyId != previousUpdatingId)
            {
                // 0x0043C1CD
                SceneManager::removeSceneFlags(SceneManager::Flags::networked);
                SceneManager::removeSceneFlags(SceneManager::Flags::networkHost);
                CompanyManager::setControllingId(CompanyId(0));
                CompanyManager::setSecondaryPlayerId(CompanyId::null);

                Gfx::invalidateScreen();
                ObjectManager::loadIndex();

                Ui::WindowManager::close(Ui::WindowType::options);
                Ui::WindowManager::close(Ui::WindowType::companyFaceSelection);
                Ui::WindowManager::close(Ui::WindowType::objectSelection);

                SceneManager::removeSceneFlags(SceneManager::Flags::editor);
                Audio::pauseSound();
                Audio::unpauseSound();

                if (Input::hasFlag(Input::Flags::rightMousePressed))
                {
                    Input::stopCursorDrag();
                    Input::resetFlag(Input::Flags::rightMousePressed);
                }

                Title::start();

                Ui::Windows::Error::open(StringIds::error_the_other_player_has_exited_the_game);

                throw GameException::Interrupt;
            }
        }

        // 0x0043C1C8
        exitCleanly();
    }

    // 0x0043C0FD
    void returnToTitle()
    {
        if (SceneManager::isNetworked())
        {
            Ui::WindowManager::closeAllFloatingWindows();
        }

        Ui::WindowManager::close(Ui::WindowType::options);
        Ui::WindowManager::close(Ui::WindowType::companyFaceSelection);
        Ui::WindowManager::close(Ui::WindowType::objectSelection);
        Ui::WindowManager::close(Ui::WindowType::saveGamePrompt);

        SceneManager::removeSceneFlags(SceneManager::Flags::editor);
        Audio::pauseSound();
        Audio::unpauseSound();

        if (Input::hasFlag(Input::Flags::rightMousePressed))
        {
            Input::stopCursorDrag();
            Input::resetFlag(Input::Flags::rightMousePressed);
        }

        Title::start();

        throw GameException::Interrupt;
    }

    // 0x0043C427
    void confirmSaveGame(LoadOrQuitMode promptSaveType)
    {
        ToolManager::toolCancel();

        if (SceneManager::isEditorMode())
        {
            if (auto res = Game::saveLandscapeOpen())
            {
                if (saveLandscape(*res))
                {
                    // load landscape
                    GameCommands::LoadSaveQuitGameArgs args{};
                    args.loadQuitMode = LoadOrQuitMode::loadGamePrompt;
                    args.saveMode = GameCommands::LoadSaveQuitGameArgs::SaveMode::dontSave;
                    GameCommands::doCommand(args, GameCommands::Flags::apply);
                }
            }
        }
        else if (!SceneManager::isNetworked())
        {
            if (auto res = Game::saveSaveGameOpen())
            {
                // 0x0043C446
                auto path = fs::u8path(*res).replace_extension(S5::extensionSV5);
                _activeSavePath = path.u8string();

                S5::SaveFlags flags = S5::SaveFlags::none;
                if (Config::get().exportObjectsWithSaves)
                {
                    flags = S5::SaveFlags::packCustomObjects;
                }

                if (!S5::exportGameStateToFile(path, flags))
                {
                    Ui::Windows::Error::open(StringIds::error_game_save_failed, StringIds::null);
                }
                else
                {
                    GameCommands::LoadSaveQuitGameArgs args{};
                    args.loadQuitMode = LoadOrQuitMode::loadGamePrompt;
                    args.saveMode = GameCommands::LoadSaveQuitGameArgs::SaveMode::dontSave;
                    GameCommands::doCommand(args, GameCommands::Flags::apply);
                }
            }
        }
        else
        {
            // 0x0043C511
            GameCommands::do_72();
            MultiPlayer::setFlag(MultiPlayer::flags::flag_2);

            switch (promptSaveType)
            {
                case LoadOrQuitMode::loadGamePrompt:
                    MultiPlayer::setFlag(MultiPlayer::flags::flag_13); // intend to load?
                    break;
                case LoadOrQuitMode::returnToTitlePrompt:
                    MultiPlayer::setFlag(MultiPlayer::flags::flag_14); // intend to return to title?
                    break;
                case LoadOrQuitMode::quitGamePrompt:
                    MultiPlayer::setFlag(MultiPlayer::flags::flag_15); // intend to quit game?
                    break;
            }
        }

        // 0x0043C411
        Gfx::invalidateScreen();
    }

    bool saveLandscape(std::string filename)
    {
        // 0x0043C4B3
        auto path = fs::u8path(filename).replace_extension(S5::extensionSC5);
        _activeSavePath = path.u8string();

        bool saveResult = !S5::exportGameStateToFile(path, S5::SaveFlags::scenario);
        if (saveResult)
        {
            Ui::Windows::Error::open(StringIds::landscape_save_failed);
        }

        return saveResult;
    }

    std::string getActiveSavePath()
    {
        return _activeSavePath;
    }

    void setActiveSavePath(std::string path)
    {
        _activeSavePath = path;
    }

    GameStateFlags getFlags()
    {
        return getGameState().flags;
    }

    void setFlags(GameStateFlags flags)
    {
        getGameState().flags = flags;
    }

    bool hasFlags(GameStateFlags flags)
    {
        return (getFlags() & flags) != GameStateFlags::none;
    }

    void removeFlags(GameStateFlags flags)
    {
        setFlags(getFlags() & ~flags);
    }
}<|MERGE_RESOLUTION|>--- conflicted
+++ resolved
@@ -38,12 +38,7 @@
 
         auto confirm = Ui::Windows::PromptBrowse::open(type, path, filter, titleId);
 
-<<<<<<< HEAD
-        Ui::processMessagesMini();
-=======
-        Audio::unpauseSound();
         Input::processMessagesMini();
->>>>>>> b328c234
         SceneManager::unsetPauseFlag(1 << 2);
         Gfx::invalidateScreen();
         Gfx::renderAndUpdate();
