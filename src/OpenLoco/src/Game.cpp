--- conflicted
+++ resolved
@@ -25,343 +25,337 @@
 
 namespace OpenLoco::Game
 {
-    static loco_global<LoadOrQuitMode, 0x0050A002> _savePromptType;
-
-    static loco_global<char[256], 0x0050B745> _currentScenarioFilename;
-
-    static loco_global<char[512], 0x0112CE04> _savePath;
-
-    using Ui::Windows::PromptBrowse::browse_type;
-
-    static bool openBrowsePrompt(StringId titleId, browse_type type, const char* filter)
-    {
-        auto previousGameSpeed = SceneManager::getGameSpeed();
-        SceneManager::setGameSpeed(GameSpeed::Paused);
-
-        Gfx::invalidateScreen();
-        Gfx::renderAndUpdate();
-
-        bool confirm = Ui::Windows::PromptBrowse::open(type, &_savePath[0], filter, titleId);
-
-<<<<<<< HEAD
-        SceneManager::setGameSpeed(previousGameSpeed);
-
-        Ui::processMessagesMini();
-=======
-        Audio::unpauseSound();
-        Input::processMessagesMini();
-        SceneManager::unsetPauseFlag(1 << 2);
->>>>>>> 7f34e663
-        Gfx::invalidateScreen();
-        Gfx::renderAndUpdate();
-
-        return confirm;
-    }
-
-    // 0x004416FF
-    bool loadSaveGameOpen()
-    {
-        auto path = Environment::getPath(Environment::PathId::save).make_preferred().u8string();
-        strncpy(&_savePath[0], path.c_str(), std::size(_savePath));
-
-        return openBrowsePrompt(StringIds::title_prompt_load_game, browse_type::load, S5::filterSV5);
-    }
-
-    // 0x004417A7
-    bool loadLandscapeOpen()
-    {
-        auto path = Environment::getPath(Environment::PathId::landscape).make_preferred().u8string();
-        strncpy(&_savePath[0], path.c_str(), std::size(_savePath));
-
-        return openBrowsePrompt(StringIds::title_prompt_load_landscape, browse_type::load, S5::filterSC5);
-    }
-
-    bool loadHeightmapOpen()
-    {
-        fs::path basePath = Environment::getPath(Environment::PathId::heightmap);
-        Environment::autoCreateDirectory(basePath);
-        strncpy(&_savePath[0], basePath.make_preferred().u8string().c_str(), std::size(_savePath));
-
-        // TODO: make named constant for filter?
-        return openBrowsePrompt(StringIds::title_load_png_heightmap_file, browse_type::load, "*.png");
-    }
-
-    // 0x00441843
-    bool saveSaveGameOpen()
-    {
-        strncpy(&_savePath[0], &_currentScenarioFilename[0], std::size(_savePath));
-
-        return openBrowsePrompt(StringIds::title_prompt_save_game, browse_type::save, S5::filterSV5);
-    }
-
-    // 0x004418DB
-    bool saveScenarioOpen()
-    {
-        auto path = Environment::getPath(Environment::PathId::scenarios) / Scenario::getOptions().scenarioName;
-        strncpy(&_savePath[0], path.u8string().c_str(), std::size(_savePath));
-        strncat(&_savePath[0], S5::extensionSC5, std::size(_savePath));
-
-        return openBrowsePrompt(StringIds::title_prompt_save_scenario, browse_type::save, S5::filterSC5);
-    }
-
-    // 0x00441993
-    bool saveLandscapeOpen()
-    {
-        Scenario::getOptions().scenarioFlags &= ~Scenario::ScenarioFlags::landscapeGenerationDone;
-        if (hasFlags(GameStateFlags::tileManagerLoaded))
-        {
-            Scenario::getOptions().scenarioFlags |= Scenario::ScenarioFlags::landscapeGenerationDone;
-            S5::drawScenarioPreviewImage();
-        }
-
-        auto path = Environment::getPath(Environment::PathId::landscape) / Scenario::getOptions().scenarioName;
-        strncpy(&_savePath[0], path.u8string().c_str(), std::size(_savePath));
-        strncat(&_savePath[0], S5::extensionSC5, std::size(_savePath));
-
-        return openBrowsePrompt(StringIds::title_prompt_save_landscape, browse_type::save, S5::filterSC5);
-    }
-
-    // 0x0043BFF8
-    void loadGame()
-    {
-        GameCommands::LoadSaveQuitGameArgs args{};
-        args.option1 = GameCommands::LoadSaveQuitGameArgs::Options::closeSavePrompt;
-        args.option2 = LoadOrQuitMode::loadGamePrompt;
-        GameCommands::doCommand(args, GameCommands::Flags::apply);
-
-        ToolManager::toolCancel();
-
-        if (SceneManager::isEditorMode())
-        {
-            if (Game::loadLandscapeOpen())
-            {
-                // 0x0043C087
-                auto path = fs::u8path(&_savePath[0]).replace_extension(S5::extensionSC5);
-                std::strncpy(&_currentScenarioFilename[0], path.u8string().c_str(), std::size(_currentScenarioFilename));
-
-                // 0x004424CE
-                if (S5::importSaveToGameState(path, S5::LoadFlags::landscape))
-                {
-                    SceneManager::resetSceneAge();
-                    throw GameException::Interrupt;
-                }
-            }
-        }
-        else if (!SceneManager::isNetworked())
-        {
-            if (Game::loadSaveGameOpen())
-            {
-                // 0x0043C033
-                auto path = fs::u8path(&_savePath[0]).replace_extension(S5::extensionSV5);
-                std::strncpy(&_currentScenarioFilename[0], path.u8string().c_str(), std::size(_currentScenarioFilename));
-
-                if (S5::importSaveToGameState(path, S5::LoadFlags::none))
-                {
-                    SceneManager::resetSceneAge();
-                    throw GameException::Interrupt;
-                }
-            }
-        }
-        else if (SceneManager::isNetworked())
-        {
-            // 0x0043C0DB
-            if (CompanyManager::getControllingId() == GameCommands::getUpdatingCompanyId())
-            {
-                MultiPlayer::setFlag(MultiPlayer::flags::flag_4);
-                MultiPlayer::setFlag(MultiPlayer::flags::flag_3);
-            }
-        }
-
-        // 0x0043C0D1
-        Gfx::invalidateScreen();
-    }
-
-    // 0x0043C182
-    void quitGame()
-    {
-        GameCommands::resetCommandNestLevel();
-
-        // Path for networked games; untested.
-        if (SceneManager::isNetworked())
-        {
-            SceneManager::removeSceneFlags(SceneManager::Flags::networked);
-            auto playerCompanyId = CompanyManager::getControllingId();
-            auto previousUpdatingId = GameCommands::getUpdatingCompanyId();
-            GameCommands::setUpdatingCompanyId(playerCompanyId);
-
-            Ui::WindowManager::closeAllFloatingWindows();
-
-            GameCommands::setUpdatingCompanyId(previousUpdatingId);
-            SceneManager::addSceneFlags(SceneManager::Flags::networked);
-
-            // If the other party is leaving the game, go back to the title screen.
-            if (playerCompanyId != previousUpdatingId)
-            {
-                // 0x0043C1CD
-                SceneManager::removeSceneFlags(SceneManager::Flags::networked);
-                SceneManager::removeSceneFlags(SceneManager::Flags::networkHost);
-                CompanyManager::setControllingId(CompanyId(0));
-                CompanyManager::setSecondaryPlayerId(CompanyId::null);
-
-                Gfx::invalidateScreen();
-                ObjectManager::loadIndex();
-
-                Ui::WindowManager::close(Ui::WindowType::options);
-                Ui::WindowManager::close(Ui::WindowType::companyFaceSelection);
-                Ui::WindowManager::close(Ui::WindowType::objectSelection);
-
-                SceneManager::removeSceneFlags(SceneManager::Flags::editor);
-                Audio::pauseSound();
-                Audio::unpauseSound();
-
-                if (Input::hasFlag(Input::Flags::rightMousePressed))
-                {
-                    Input::stopCursorDrag();
-                    Input::resetFlag(Input::Flags::rightMousePressed);
-                }
-
-                Title::start();
-
-                Ui::Windows::Error::open(StringIds::error_the_other_player_has_exited_the_game);
-
-                throw GameException::Interrupt;
-            }
-        }
-
-        // 0x0043C1C8
-        exitCleanly();
-    }
-
-    // 0x0043C0FD
-    void returnToTitle()
-    {
-        if (SceneManager::isNetworked())
-        {
-            Ui::WindowManager::closeAllFloatingWindows();
-        }
-
-        Ui::WindowManager::close(Ui::WindowType::options);
-        Ui::WindowManager::close(Ui::WindowType::companyFaceSelection);
-        Ui::WindowManager::close(Ui::WindowType::objectSelection);
-        Ui::WindowManager::close(Ui::WindowType::saveGamePrompt);
-
-        SceneManager::removeSceneFlags(SceneManager::Flags::editor);
-        Audio::pauseSound();
-        Audio::unpauseSound();
-
-        if (Input::hasFlag(Input::Flags::rightMousePressed))
-        {
-            Input::stopCursorDrag();
-            Input::resetFlag(Input::Flags::rightMousePressed);
-        }
-
-        Title::start();
-
-        throw GameException::Interrupt;
-    }
-
-    // 0x0043C427
-    void confirmSaveGame()
-    {
-        ToolManager::toolCancel();
-
-        if (SceneManager::isEditorMode())
-        {
-            if (Game::saveLandscapeOpen())
-            {
-                if (saveLandscape())
-                {
-                    // load landscape
-                    GameCommands::LoadSaveQuitGameArgs args{};
-                    args.option1 = GameCommands::LoadSaveQuitGameArgs::Options::dontSave;
-                    args.option2 = LoadOrQuitMode::loadGamePrompt;
-                    GameCommands::doCommand(args, GameCommands::Flags::apply);
-                }
-            }
-        }
-        else if (!SceneManager::isNetworked())
-        {
-            if (Game::saveSaveGameOpen())
-            {
-                // 0x0043C446
-                auto path = fs::u8path(&_savePath[0]).replace_extension(S5::extensionSV5);
-                std::strncpy(&_currentScenarioFilename[0], path.u8string().c_str(), std::size(_currentScenarioFilename));
-
-                S5::SaveFlags flags = S5::SaveFlags::none;
-                if (Config::get().hasFlags(Config::Flags::exportObjectsWithSaves))
-                {
-                    flags = S5::SaveFlags::packCustomObjects;
-                }
-
-                if (!S5::exportGameStateToFile(path, flags))
-                {
-                    Ui::Windows::Error::open(StringIds::error_game_save_failed, StringIds::null);
-                }
-                else
-                {
-                    GameCommands::LoadSaveQuitGameArgs args{};
-                    args.option1 = GameCommands::LoadSaveQuitGameArgs::Options::dontSave;
-                    args.option2 = LoadOrQuitMode::loadGamePrompt;
-                    GameCommands::doCommand(args, GameCommands::Flags::apply);
-                }
-            }
-        }
-        else
-        {
-            // 0x0043C511
-            GameCommands::do_72();
-            MultiPlayer::setFlag(MultiPlayer::flags::flag_2);
-
-            switch (_savePromptType)
-            {
-                case LoadOrQuitMode::loadGamePrompt:
-                    MultiPlayer::setFlag(MultiPlayer::flags::flag_13); // intend to load?
-                    break;
-                case LoadOrQuitMode::returnToTitlePrompt:
-                    MultiPlayer::setFlag(MultiPlayer::flags::flag_14); // intend to return to title?
-                    break;
-                case LoadOrQuitMode::quitGamePrompt:
-                    MultiPlayer::setFlag(MultiPlayer::flags::flag_15); // intend to quit game?
-                    break;
-            }
-        }
-
-        // 0x0043C411
-        Gfx::invalidateScreen();
-    }
-
-    bool saveLandscape()
-    {
-        // 0x0043C4B3
-        auto path = fs::u8path(&_savePath[0]).replace_extension(S5::extensionSC5);
-        std::strncpy(&_currentScenarioFilename[0], path.u8string().c_str(), std::size(_currentScenarioFilename));
-
-        bool saveResult = !S5::exportGameStateToFile(path, S5::SaveFlags::scenario);
-        if (saveResult)
-        {
-            Ui::Windows::Error::open(StringIds::landscape_save_failed);
-        }
-
-        return saveResult;
-    }
-
-    GameStateFlags getFlags()
-    {
-        return getGameState().flags;
-    }
-
-    void setFlags(GameStateFlags flags)
-    {
-        getGameState().flags = flags;
-    }
-
-    bool hasFlags(GameStateFlags flags)
-    {
-        return (getFlags() & flags) != GameStateFlags::none;
-    }
-
-    void removeFlags(GameStateFlags flags)
-    {
-        setFlags(getFlags() & ~flags);
-    }
+	static loco_global<LoadOrQuitMode, 0x0050A002> _savePromptType;
+
+	static loco_global<char[256], 0x0050B745> _currentScenarioFilename;
+
+	static loco_global<char[512], 0x0112CE04> _savePath;
+
+	using Ui::Windows::PromptBrowse::browse_type;
+
+	static bool openBrowsePrompt(StringId titleId, browse_type type, const char* filter)
+	{
+		auto previousGameSpeed = SceneManager::getGameSpeed();
+		SceneManager::setGameSpeed(GameSpeed::Paused);
+
+		Gfx::invalidateScreen();
+		Gfx::renderAndUpdate();
+
+		bool confirm = Ui::Windows::PromptBrowse::open(type, &_savePath[0], filter, titleId);
+
+		Audio::unpauseSound();
+		Input::processMessagesMini();
+		SceneManager::setGameSpeed(previousGameSpeed);
+		Gfx::invalidateScreen();
+		Gfx::renderAndUpdate();
+
+		return confirm;
+	}
+
+	// 0x004416FF
+	bool loadSaveGameOpen()
+	{
+		auto path = Environment::getPath(Environment::PathId::save).make_preferred().u8string();
+		strncpy(&_savePath[0], path.c_str(), std::size(_savePath));
+
+		return openBrowsePrompt(StringIds::title_prompt_load_game, browse_type::load, S5::filterSV5);
+	}
+
+	// 0x004417A7
+	bool loadLandscapeOpen()
+	{
+		auto path = Environment::getPath(Environment::PathId::landscape).make_preferred().u8string();
+		strncpy(&_savePath[0], path.c_str(), std::size(_savePath));
+
+		return openBrowsePrompt(StringIds::title_prompt_load_landscape, browse_type::load, S5::filterSC5);
+	}
+
+	bool loadHeightmapOpen()
+	{
+		fs::path basePath = Environment::getPath(Environment::PathId::heightmap);
+		Environment::autoCreateDirectory(basePath);
+		strncpy(&_savePath[0], basePath.make_preferred().u8string().c_str(), std::size(_savePath));
+
+		// TODO: make named constant for filter?
+		return openBrowsePrompt(StringIds::title_load_png_heightmap_file, browse_type::load, "*.png");
+	}
+
+	// 0x00441843
+	bool saveSaveGameOpen()
+	{
+		strncpy(&_savePath[0], &_currentScenarioFilename[0], std::size(_savePath));
+
+		return openBrowsePrompt(StringIds::title_prompt_save_game, browse_type::save, S5::filterSV5);
+	}
+
+	// 0x004418DB
+	bool saveScenarioOpen()
+	{
+		auto path = Environment::getPath(Environment::PathId::scenarios) / Scenario::getOptions().scenarioName;
+		strncpy(&_savePath[0], path.u8string().c_str(), std::size(_savePath));
+		strncat(&_savePath[0], S5::extensionSC5, std::size(_savePath));
+
+		return openBrowsePrompt(StringIds::title_prompt_save_scenario, browse_type::save, S5::filterSC5);
+	}
+
+	// 0x00441993
+	bool saveLandscapeOpen()
+	{
+		Scenario::getOptions().scenarioFlags &= ~Scenario::ScenarioFlags::landscapeGenerationDone;
+		if (hasFlags(GameStateFlags::tileManagerLoaded))
+		{
+			Scenario::getOptions().scenarioFlags |= Scenario::ScenarioFlags::landscapeGenerationDone;
+			S5::drawScenarioPreviewImage();
+		}
+
+		auto path = Environment::getPath(Environment::PathId::landscape) / Scenario::getOptions().scenarioName;
+		strncpy(&_savePath[0], path.u8string().c_str(), std::size(_savePath));
+		strncat(&_savePath[0], S5::extensionSC5, std::size(_savePath));
+
+		return openBrowsePrompt(StringIds::title_prompt_save_landscape, browse_type::save, S5::filterSC5);
+	}
+
+	// 0x0043BFF8
+	void loadGame()
+	{
+		GameCommands::LoadSaveQuitGameArgs args{};
+		args.option1 = GameCommands::LoadSaveQuitGameArgs::Options::closeSavePrompt;
+		args.option2 = LoadOrQuitMode::loadGamePrompt;
+		GameCommands::doCommand(args, GameCommands::Flags::apply);
+
+		ToolManager::toolCancel();
+
+		if (SceneManager::isEditorMode())
+		{
+			if (Game::loadLandscapeOpen())
+			{
+				// 0x0043C087
+				auto path = fs::u8path(&_savePath[0]).replace_extension(S5::extensionSC5);
+				std::strncpy(&_currentScenarioFilename[0], path.u8string().c_str(), std::size(_currentScenarioFilename));
+
+				// 0x004424CE
+				if (S5::importSaveToGameState(path, S5::LoadFlags::landscape))
+				{
+					SceneManager::resetSceneAge();
+					throw GameException::Interrupt;
+				}
+			}
+		}
+		else if (!SceneManager::isNetworked())
+		{
+			if (Game::loadSaveGameOpen())
+			{
+				// 0x0043C033
+				auto path = fs::u8path(&_savePath[0]).replace_extension(S5::extensionSV5);
+				std::strncpy(&_currentScenarioFilename[0], path.u8string().c_str(), std::size(_currentScenarioFilename));
+
+				if (S5::importSaveToGameState(path, S5::LoadFlags::none))
+				{
+					SceneManager::resetSceneAge();
+					throw GameException::Interrupt;
+				}
+			}
+		}
+		else if (SceneManager::isNetworked())
+		{
+			// 0x0043C0DB
+			if (CompanyManager::getControllingId() == GameCommands::getUpdatingCompanyId())
+			{
+				MultiPlayer::setFlag(MultiPlayer::flags::flag_4);
+				MultiPlayer::setFlag(MultiPlayer::flags::flag_3);
+			}
+		}
+
+		// 0x0043C0D1
+		Gfx::invalidateScreen();
+	}
+
+	// 0x0043C182
+	void quitGame()
+	{
+		GameCommands::resetCommandNestLevel();
+
+		// Path for networked games; untested.
+		if (SceneManager::isNetworked())
+		{
+			SceneManager::removeSceneFlags(SceneManager::Flags::networked);
+			auto playerCompanyId = CompanyManager::getControllingId();
+			auto previousUpdatingId = GameCommands::getUpdatingCompanyId();
+			GameCommands::setUpdatingCompanyId(playerCompanyId);
+
+			Ui::WindowManager::closeAllFloatingWindows();
+
+			GameCommands::setUpdatingCompanyId(previousUpdatingId);
+			SceneManager::addSceneFlags(SceneManager::Flags::networked);
+
+			// If the other party is leaving the game, go back to the title screen.
+			if (playerCompanyId != previousUpdatingId)
+			{
+				// 0x0043C1CD
+				SceneManager::removeSceneFlags(SceneManager::Flags::networked);
+				SceneManager::removeSceneFlags(SceneManager::Flags::networkHost);
+				CompanyManager::setControllingId(CompanyId(0));
+				CompanyManager::setSecondaryPlayerId(CompanyId::null);
+
+				Gfx::invalidateScreen();
+				ObjectManager::loadIndex();
+
+				Ui::WindowManager::close(Ui::WindowType::options);
+				Ui::WindowManager::close(Ui::WindowType::companyFaceSelection);
+				Ui::WindowManager::close(Ui::WindowType::objectSelection);
+
+				SceneManager::removeSceneFlags(SceneManager::Flags::editor);
+				Audio::pauseSound();
+				Audio::unpauseSound();
+
+				if (Input::hasFlag(Input::Flags::rightMousePressed))
+				{
+					Input::stopCursorDrag();
+					Input::resetFlag(Input::Flags::rightMousePressed);
+				}
+
+				Title::start();
+
+				Ui::Windows::Error::open(StringIds::error_the_other_player_has_exited_the_game);
+
+				throw GameException::Interrupt;
+			}
+		}
+
+		// 0x0043C1C8
+		exitCleanly();
+	}
+
+	// 0x0043C0FD
+	void returnToTitle()
+	{
+		if (SceneManager::isNetworked())
+		{
+			Ui::WindowManager::closeAllFloatingWindows();
+		}
+
+		Ui::WindowManager::close(Ui::WindowType::options);
+		Ui::WindowManager::close(Ui::WindowType::companyFaceSelection);
+		Ui::WindowManager::close(Ui::WindowType::objectSelection);
+		Ui::WindowManager::close(Ui::WindowType::saveGamePrompt);
+
+		SceneManager::removeSceneFlags(SceneManager::Flags::editor);
+		Audio::pauseSound();
+		Audio::unpauseSound();
+
+		if (Input::hasFlag(Input::Flags::rightMousePressed))
+		{
+			Input::stopCursorDrag();
+			Input::resetFlag(Input::Flags::rightMousePressed);
+		}
+
+		Title::start();
+
+		throw GameException::Interrupt;
+	}
+
+	// 0x0043C427
+	void confirmSaveGame()
+	{
+		ToolManager::toolCancel();
+
+		if (SceneManager::isEditorMode())
+		{
+			if (Game::saveLandscapeOpen())
+			{
+				if (saveLandscape())
+				{
+					// load landscape
+					GameCommands::LoadSaveQuitGameArgs args{};
+					args.option1 = GameCommands::LoadSaveQuitGameArgs::Options::dontSave;
+					args.option2 = LoadOrQuitMode::loadGamePrompt;
+					GameCommands::doCommand(args, GameCommands::Flags::apply);
+				}
+			}
+		}
+		else if (!SceneManager::isNetworked())
+		{
+			if (Game::saveSaveGameOpen())
+			{
+				// 0x0043C446
+				auto path = fs::u8path(&_savePath[0]).replace_extension(S5::extensionSV5);
+				std::strncpy(&_currentScenarioFilename[0], path.u8string().c_str(), std::size(_currentScenarioFilename));
+
+				S5::SaveFlags flags = S5::SaveFlags::none;
+				if (Config::get().hasFlags(Config::Flags::exportObjectsWithSaves))
+				{
+					flags = S5::SaveFlags::packCustomObjects;
+				}
+
+				if (!S5::exportGameStateToFile(path, flags))
+				{
+					Ui::Windows::Error::open(StringIds::error_game_save_failed, StringIds::null);
+				}
+				else
+				{
+					GameCommands::LoadSaveQuitGameArgs args{};
+					args.option1 = GameCommands::LoadSaveQuitGameArgs::Options::dontSave;
+					args.option2 = LoadOrQuitMode::loadGamePrompt;
+					GameCommands::doCommand(args, GameCommands::Flags::apply);
+				}
+			}
+		}
+		else
+		{
+			// 0x0043C511
+			GameCommands::do_72();
+			MultiPlayer::setFlag(MultiPlayer::flags::flag_2);
+
+			switch (_savePromptType)
+			{
+			case LoadOrQuitMode::loadGamePrompt:
+				MultiPlayer::setFlag(MultiPlayer::flags::flag_13); // intend to load?
+				break;
+			case LoadOrQuitMode::returnToTitlePrompt:
+				MultiPlayer::setFlag(MultiPlayer::flags::flag_14); // intend to return to title?
+				break;
+			case LoadOrQuitMode::quitGamePrompt:
+				MultiPlayer::setFlag(MultiPlayer::flags::flag_15); // intend to quit game?
+				break;
+			}
+		}
+
+		// 0x0043C411
+		Gfx::invalidateScreen();
+	}
+
+	bool saveLandscape()
+	{
+		// 0x0043C4B3
+		auto path = fs::u8path(&_savePath[0]).replace_extension(S5::extensionSC5);
+		std::strncpy(&_currentScenarioFilename[0], path.u8string().c_str(), std::size(_currentScenarioFilename));
+
+		bool saveResult = !S5::exportGameStateToFile(path, S5::SaveFlags::scenario);
+		if (saveResult)
+		{
+			Ui::Windows::Error::open(StringIds::landscape_save_failed);
+		}
+
+		return saveResult;
+	}
+
+	GameStateFlags getFlags()
+	{
+		return getGameState().flags;
+	}
+
+	void setFlags(GameStateFlags flags)
+	{
+		getGameState().flags = flags;
+	}
+
+	bool hasFlags(GameStateFlags flags)
+	{
+		return (getFlags() & flags) != GameStateFlags::none;
+	}
+
+	void removeFlags(GameStateFlags flags)
+	{
+		setFlags(getFlags() & ~flags);
+	}
 }