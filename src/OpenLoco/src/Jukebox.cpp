#include "Jukebox.h"
#include "Audio/Audio.h"
#include "Config.h"
#include "Date.h"
#include "Environment.h"
#include "Localisation/StringIds.h"
#include <numeric>

using namespace OpenLoco::Environment;
using namespace OpenLoco::Interop;

namespace OpenLoco::Jukebox
{
    static MusicId currentTrack; // 0x0050D434
    static bool trackRequested;

    // 0x004FE910
    static constexpr MusicInfo kMusicInfo[] = {
        { PathId::music_chuggin_along, StringIds::music_chuggin_along, 1925, 1933 },
        { PathId::music_long_dusty_road, StringIds::music_long_dusty_road, 1927, 1935 },
        { PathId::music_flying_high, StringIds::music_flying_high, 1932, 1940 },
        { PathId::music_gettin_on_the_gas, StringIds::music_gettin_on_the_gas, 1956, 1964 },
        { PathId::music_jumpin_the_rails, StringIds::music_jumpin_the_rails, 1953, 1961 },
        { PathId::music_smooth_running, StringIds::music_smooth_running, 1976, 1984 },
        { PathId::music_traffic_jam, StringIds::music_traffic_jam, 1973, 1981 },
        { PathId::music_never_stop_til_you_get_there, StringIds::music_never_stop_til_you_get_there, 1970, 1978 },
        { PathId::music_soaring_away, StringIds::music_soaring_away, 1990, 9999 },
        { PathId::music_techno_torture, StringIds::music_techno_torture, 1993, 9999 },
        { PathId::music_everlasting_high_rise, StringIds::music_everlasting_high_rise, 1996, 9999 },
        { PathId::music_solace, StringIds::music_solace, 1912, 1920 },
        { PathId::music_chrysanthemum, StringIds::music_chrysanthemum, 0, 1911 },
        { PathId::music_eugenia, StringIds::music_eugenia, 0, 1908 },
        { PathId::music_the_ragtime_dance, StringIds::music_the_ragtime_dance, 1909, 1917 },
        { PathId::music_easy_winners, StringIds::music_easy_winners, 0, 1914 },
        { PathId::music_setting_off, StringIds::music_setting_off, 1929, 1937 },
        { PathId::music_a_travellers_serenade, StringIds::music_a_travellers_serenade, 1940, 1948 },
        { PathId::music_latino_trip, StringIds::music_latino_trip, 1943, 1951 },
        { PathId::music_a_good_head_of_steam, StringIds::music_a_good_head_of_steam, 1950, 1958 },
        { PathId::music_hop_to_the_bop, StringIds::music_hop_to_the_bop, 1946, 1954 },
        { PathId::music_the_city_lights, StringIds::music_the_city_lights, 1980, 1988 },
        { PathId::music_steamin_down_town, StringIds::music_steamin_down_town, 1960, 1968 },
        { PathId::music_bright_expectations, StringIds::music_bright_expectations, 1983, 1991 },
        { PathId::music_mo_station, StringIds::music_mo_station, 1963, 1971 },
        { PathId::music_far_out, StringIds::music_far_out, 1966, 1974 },
        { PathId::music_running_on_time, StringIds::music_running_on_time, 1986, 1994 },
        { PathId::music_get_me_to_gladstone_bay, StringIds::music_get_me_to_gladstone_bay, 1918, 1926 },
        { PathId::music_sandy_track_blues, StringIds::music_sandy_track_blues, 1921, 1929 }
    };
    static_assert(std::size(kMusicInfo) == kNumMusicTracks);

    const MusicInfo& getMusicInfo(MusicId track)
    {
        return kMusicInfo[track];
    }

    bool isMusicPlaying()
    {
        return (currentTrack != kNoSong && Config::get().audio.playJukeboxMusic);
    }

    MusicId getCurrentTrack()
    {
        return currentTrack;
    }

    StringId getSelectedTrackTitleId()
    {
        if (currentTrack != kNoSong)
        {
            return kMusicInfo[currentTrack].titleId;
        }
        return StringIds::music_none;
    }

    static std::vector<MusicId> makeAllMusicPlaylist()
    {
        std::vector<MusicId> playlist(kNumMusicTracks);
        std::iota(playlist.begin(), playlist.end(), 0);
        return playlist;
    }

    static std::vector<MusicId> makeCurrentEraPlaylist()
    {
        auto playlist = std::vector<MusicId>();
        auto currentYear = getCurrentYear();

        for (auto i = 0; i < kNumMusicTracks; i++)
        {
            const auto& mi = kMusicInfo[i];
            if (currentYear >= mi.startYear && currentYear <= mi.endYear)
            {
                playlist.push_back(i);
            }
        }

        return playlist;
    }

    static std::vector<MusicId> makeCustomSelectionPlaylist()
    {
        auto playlist = std::vector<MusicId>();

        const auto& cfg = Config::get().audio;
        for (auto i = 0; i < kNumMusicTracks; i++)
        {
            if (cfg.customJukebox[i] & 1)
            {
                playlist.push_back(i);
            }
        }

        return playlist;
    }

    std::vector<MusicId> makeSelectedPlaylist()
    {
        using Config::MusicPlaylistType;

        switch (Config::get().audio.playlist)
        {
            case MusicPlaylistType::currentEra:
                return makeCurrentEraPlaylist();

            case MusicPlaylistType::all:
                return makeAllMusicPlaylist();

            case MusicPlaylistType::custom:
                return makeCustomSelectionPlaylist();
        }

        throw Exception::RuntimeError("Invalid MusicPlaylistType");
    }

    // Have the jukebox update to a new track. Returns the information of the track (so that Audio.cpp can get its PathId to play).
    const MusicInfo& changeTrack()
    {
        // Track requested? If so, currentTrack has already been set for us.
        if (trackRequested)
        {
            trackRequested = false;
            return kMusicInfo[currentTrack];
        }

        // No requests? Get a playlist that we can choose a track from.
        auto playlist = makeSelectedPlaylist();

<<<<<<< HEAD
        const auto& cfg = Config::get().old;
        if (playlist.empty() && cfg.musicPlaylist != Config::MusicPlaylistType::currentEra)
=======
        const auto& cfg = Config::get();
        if (playlist.empty() && cfg.audio.playlist != Config::MusicPlaylistType::currentEra)
>>>>>>> 32135d53
        {
            playlist = makeCurrentEraPlaylist();

            if (playlist.empty())
            {
                playlist = makeAllMusicPlaylist();
            }
        }

        // Remove currentTrack to prevent the same song from playing twice in a row, unless it is the only track.
        // Assumes there is no more than one occurence of this track in the playlist.
        if (playlist.size() > 1)
        {
            auto position = std::find(playlist.begin(), playlist.end(), currentTrack);
            if (position != playlist.end())
            {
                playlist.erase(position);
            }
        }

        // And pick one.
        auto r = std::rand() % playlist.size();
        currentTrack = playlist[r];
        return kMusicInfo[currentTrack];
    }

    // The player manually selects a song from the drop-down in the music options. changeTrack() is expected to be called shortly after this.
    bool requestTrack(MusicId track)
    {
        assert(track < kNumMusicTracks); // Will also catch kNoSong ("[None]"), which isn't in the drop-down and would be weird to request.

        if (track == currentTrack)
        {
            return false;
        }

        currentTrack = track;
        trackRequested = true;

        // If a song is playing, stop it prematurely.
        Audio::stopMusic();

        // Previously 0x0050D430 '_songProgress' would be set to 0 here, but that loco global was no longer used for anything.

        return true;
    }

    // Prematurely stops the current song so that another will be played.
    bool skipCurrentTrack()
    {
        if (Config::get().audio.playJukeboxMusic == 0)
        {
            return false;
        }

        // By stopping the music, the next time OpenLoco::tick() calls Audio::playBackgroundMusic(),
        // it will detect that the channel is not playing anything, and so it will play the next music track.
        Audio::stopMusic();

        return true;
    }

    // When the player disables "Play Music" from the top toolbar, or clicks the stop button in the music options.
    bool disableMusic()
    {
        auto& cfg = Config::get().audio;

        if (cfg.playJukeboxMusic == 0)
        {
            return false;
        }

        cfg.playJukeboxMusic = 0;
        Config::write();

        Audio::stopMusic();
        currentTrack = kNoSong;

        return true;
    }

    bool enableMusic()
    {
        auto& cfg = Config::get().audio;

        if (cfg.playJukeboxMusic != 0)
        {
            return false;
        }

        cfg.playJukeboxMusic = 1;
        Config::write();

        return true;
    }

    void resetJukebox()
    {
        currentTrack = kNoSong;
        trackRequested = false;
    }
}<|MERGE_RESOLUTION|>--- conflicted
+++ resolved
@@ -144,13 +144,8 @@
         // No requests? Get a playlist that we can choose a track from.
         auto playlist = makeSelectedPlaylist();
 
-<<<<<<< HEAD
-        const auto& cfg = Config::get().old;
-        if (playlist.empty() && cfg.musicPlaylist != Config::MusicPlaylistType::currentEra)
-=======
         const auto& cfg = Config::get();
         if (playlist.empty() && cfg.audio.playlist != Config::MusicPlaylistType::currentEra)
->>>>>>> 32135d53
         {
             playlist = makeCurrentEraPlaylist();
 
