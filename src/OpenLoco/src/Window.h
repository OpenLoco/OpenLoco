#pragma once

#include "Company.h"
#include "Graphics/Colour.h"
#include "Graphics/Gfx.h"
#include "Map/Tile.h"
#include "Objects/Object.h"
#include "Types.hpp"
#include "Ui.h"
#include "Ui/ScrollFlags.hpp"
#include "Ui/WindowType.h"
#include "Viewport.hpp"
#include "ZoomLevel.hpp"
#include <OpenLoco/Core/EnumFlags.hpp>
#include <OpenLoco/Interop/Interop.hpp>
#include <algorithm>
#include <optional>

namespace OpenLoco::Ui
{
    using WidgetIndex_t = int8_t;
    using WindowNumber_t = uint16_t;
    enum class WidgetType : uint8_t;
    struct Window;
    struct Widget;

#pragma pack(push, 1)

    struct Viewport;

    enum class WidgetType : uint8_t
    {
        none = 0,
        panel = 1,
        frame = 2,
        wt_3,
        wt_4,
        slider,
        wt_6,
        toolbarTab = 7,
        tab = 8,
        buttonWithImage = 9,
        buttonWithColour = 10,
        button = 11,
        wt_12,
        wt_13,
        buttonTableHeader = 14,
        wt_15,
        groupbox = 16,
        textbox = 17,
        combobox = 18,
        viewport = 19,
        wt_20,
        wt_21,
        caption_22,
        caption_23,
        caption_24,
        caption_25,
        scrollview = 26,
        checkbox = 27,
        wt_28,
        wt_29,
        end = 30,
    };

    enum class WindowColour : uint8_t
    {
        primary,
        secondary,
        tertiary,
        quaternary,
        count
    };

<<<<<<< HEAD
    namespace Scrollbars
    {
        constexpr uint8_t none = 0;
        constexpr uint8_t horizontal = (1 << 0);
        constexpr uint8_t vertical = (1 << 1);
        constexpr uint8_t both = horizontal | vertical;
    }

    struct ScrollArea
    {
        uint16_t flags;         // 0x00
        int16_t contentOffsetX; // 0x02
        int16_t contentWidth;   // 0x04
        uint16_t hThumbLeft;    // 0x06
        uint16_t hThumbRight;   // 0x08
        int16_t contentOffsetY; // 0x0A
        int16_t contentHeight;  // 0x0C
        uint16_t vThumbTop;     // 0x0E
        uint16_t vThumbBottom;  // 0x10
    };

    enum class WindowFlags : uint32_t
=======
    namespace WindowFlags
>>>>>>> 6955eb8b
    {
        none = 0U,
        stickToBack = 1U << 0,
        stickToFront = 1U << 1,
        viewportNoScrolling = 1U << 2,
        scrollingToLocation = 1U << 3,
        transparent = 1U << 4,
        noBackground = 1U << 5,
        flag_6 = 1U << 6,
        flag_7 = 1U << 7,
        flag_8 = 1U << 8,
        resizable = 1U << 9,
        noAutoClose = 1U << 10,
        flag_11 = 1U << 11,
        flag_12 = 1U << 12,
        openQuietly = 1U << 13,
        notScrollView = 1U << 14,
        flag_15 = 1U << 15,
        flag_16 = 1U << 16,
        whiteBorderOne = 1U << 17,
        whiteBorderMask = WindowFlags::whiteBorderOne | (1U << 18),
        flag_19 = 1U << 19,
        flag_31 = 1U << 31,
    };
    OPENLOCO_ENABLE_ENUM_OPERATORS(WindowFlags);

    struct WindowEventList
    {
        union
        {
            void* events[29];
            struct
            {
                void (*onClose)(Window&);
                void (*onMouseUp)(Window&, WidgetIndex_t);
                void (*onResize)(Window&);
                void (*event_03)(Window&, WidgetIndex_t); // mouse_over?
                void (*onMouseDown)(Window&, WidgetIndex_t);
                void (*onDropdown)(Window&, WidgetIndex_t, int16_t);
                void (*onPeriodicUpdate)(Window&);
                void (*onUpdate)(Window&);
                void (*event_08)(Window&);
                void (*event_09)(Window&);
                void (*onToolUpdate)(Window&, const WidgetIndex_t, const int16_t, const int16_t);
                void (*onToolDown)(Window&, const WidgetIndex_t, const int16_t, const int16_t);
                void (*toolDragContinue)(Window&, const WidgetIndex_t, const int16_t, const int16_t);
                void (*toolDragEnd)(Window&, const WidgetIndex_t);
                void (*onToolAbort)(Window&, const WidgetIndex_t);
                Ui::CursorId (*event_15)(Window&, const int16_t x, const int16_t y, const Ui::CursorId, bool&);
                void (*getScrollSize)(Window&, uint32_t scrollIndex, uint16_t* scrollWidth, uint16_t* scrollHeight);
                void (*scrollMouseDown)(Ui::Window&, int16_t x, int16_t y, uint8_t scrollIndex);
                void (*scrollMouseDrag)(Ui::Window&, int16_t x, int16_t y, uint8_t scrollIndex);
                void (*scrollMouseOver)(Ui::Window& window, int16_t x, int16_t y, uint8_t scrollIndex);
                void (*textInput)(Window&, WidgetIndex_t, const char*);
                void (*viewportRotate)(Window&);
                uint32_t event_22;
                std::optional<FormatArguments> (*tooltip)(Window&, WidgetIndex_t);
                Ui::CursorId (*cursor)(Window&, int16_t, int16_t, int16_t, Ui::CursorId);
                void (*onMove)(Window&, const int16_t x, const int16_t y);
                void (*prepareDraw)(Window&);
                void (*draw)(Window&, Gfx::RenderTarget*);
                void (*drawScroll)(Window&, Gfx::RenderTarget&, const uint32_t scrollIndex);
            };
        };

        WindowEventList()
        {
            // Set all events to a `ret` instruction
            std::fill_n(events, 29, (void*)0x0042A034);
        }
    };

    struct SavedViewSimple
    {
        coord_t viewX;
        coord_t viewY;
        ZoomLevel zoomLevel;
        int8_t rotation;
    };

    struct SavedView
    {
        union
        {
            coord_t mapX;
            EntityId thingId;
        };
        union
        {
            coord_t mapY;
            uint16_t flags;
        };
        ZoomLevel zoomLevel;
        int8_t rotation;
        int16_t surfaceZ;

        SavedView() = default;

        SavedView(coord_t mapX, coord_t mapY, ZoomLevel zoomLevel, int8_t rotation, coord_t surfaceZ)
            : mapX(mapX)
            , mapY(mapY)
            , zoomLevel(zoomLevel)
            , rotation(rotation)
            , surfaceZ(surfaceZ){};

        SavedView(EntityId thingId, uint16_t flags, ZoomLevel zoomLevel, int8_t rotation, coord_t surfaceZ)
            : thingId(thingId)
            , flags(flags)
            , zoomLevel(zoomLevel)
            , rotation(rotation)
            , surfaceZ(surfaceZ){};

        bool isEmpty() const
        {
            return mapX == -1 && mapY == -1;
        }

        bool hasUnkFlag15() const
        {
            return (flags & (1 << 14)) != 0;
        }

        bool isThingView() const
        {
            return (flags & (1 << 15)) != 0;
        }

        Map::Pos3 getPos() const
        {
            if (isThingView())
                return {};

            return { mapX, static_cast<coord_t>(mapY & 0x3FFF), surfaceZ };
        }

        void clear()
        {
            mapX = -1;
            mapY = -1;
        }

        bool operator==(const SavedView& rhs) const
        {
            return mapX == rhs.mapX && mapY == rhs.mapY && zoomLevel == rhs.zoomLevel && rotation == rhs.rotation && surfaceZ == rhs.surfaceZ;
        }

        bool operator!=(const SavedView& rhs) const
        {
            return !(*this == rhs);
        }
    };

    struct Window
    {
        static constexpr size_t kMaxScrollAreas = 2;

        WindowEventList* eventHandlers;                    // 0x00
        Ui::Viewport* viewports[2] = { nullptr, nullptr }; // 0x04
        uint64_t enabledWidgets = 0;                       // 0x0C
        uint64_t disabledWidgets = 0;                      // 0x14
        uint64_t activatedWidgets = 0;                     // 0x1C
        uint64_t holdableWidgets = 0;                      // 0x24
        Widget* widgets;                                   // 0x2C
        int16_t x;                                         // 0x30
        int16_t y;                                         // 0x32
        uint16_t width;                                    // 0x34
        uint16_t height;                                   // 0x36
        uint16_t minWidth;                                 // 0x38
        uint16_t maxWidth;                                 // 0x3a
        uint16_t minHeight;                                // 0x3c
        uint16_t maxHeight;                                // 0x3e
        WindowNumber_t number = 0;                         // 0x40
        WindowFlags flags;                                 // 0x42
        ScrollArea scrollAreas[kMaxScrollAreas];           // 0x46
        int16_t rowInfo[1000];                             // 0x6A
        uint16_t rowCount;                                 // 0x83A
        uint16_t var_83C;
        uint16_t rowHeight;    // 0x83E
        int16_t rowHover = -1; // 0x840
        int16_t var_842;       // 0x842
        uint16_t sortMode;     // 0x844;
        uint16_t var_846 = 0;
        SavedView savedView; // 0x848
        uint16_t var_850 = 0;
        uint16_t var_852 = 0;
        uint16_t var_854 = 0; // used to limit updates
        uint16_t var_856 = 0;
        uint16_t var_858 = 0;
        union
        {
            std::byte* object; // 0x85A union
            struct
            {
                int16_t var_85A;
                int16_t var_85C;
            };
            uintptr_t info;
        };
        uint8_t pad_85E[0x870 - 0x85E];
        uint16_t currentTab = 0;                  // 0x870
        uint16_t frameNo = 0;                     // 0x872
        uint16_t currentSecondaryTab = 0;         // 0x874
        ViewportConfig viewportConfigurations[2]; // 0x876
        WindowType type;                          // 0x882
        uint8_t pad_883[1];
        CompanyId owner = CompanyId::null; // 0x884
        uint8_t var_885 = 0xFF;
        AdvancedColour colours[enumValue(WindowColour::count)]; // 0x886
        int16_t var_88A;
        int16_t var_88C;

        Window(Ui::Point position, Ui::Size size);

        constexpr bool setSize(Ui::Size minSize, Ui::Size maxSize)
        {
            bool hasResized = false;

            minWidth = minSize.width;
            minHeight = minSize.height;

            maxWidth = maxSize.width;
            maxHeight = maxSize.height;

            if (width < minWidth)
            {
                width = minWidth;
                invalidate();
                hasResized = true;
            }
            else if (width > maxWidth)
            {
                width = maxWidth;
                invalidate();
                hasResized = true;
            }

            if (height < minHeight)
            {
                height = minHeight;
                invalidate();
                hasResized = true;
            }
            else if (height > maxHeight)
            {
                height = maxHeight;
                invalidate();
                hasResized = true;
            }
            return hasResized;
        }

        constexpr void setSize(Ui::Size size)
        {
            setSize(size, size);
        }

        constexpr AdvancedColour getColour(WindowColour index) const
        {
            if (index >= WindowColour::primary && index < WindowColour::count)
            {
                return colours[enumValue(index)];
            }
            return colours[enumValue(WindowColour::primary)];
        }
        constexpr void setColour(WindowColour index, AdvancedColour colour)
        {
            if (index >= WindowColour::primary && index < WindowColour::count)
            {
                colours[enumValue(index)] = colour;
            }
        }

        constexpr bool hasFlags(WindowFlags flagsToTest) const
        {
            return (flags & flagsToTest) != WindowFlags::none;
        }

        bool isVisible()
        {
            return true;
        }

        bool isTranslucent()
        {
            return this->hasFlags(WindowFlags::transparent);
        }

        bool isEnabled(int8_t widgetIndex);
        bool isDisabled(int8_t widgetIndex);
        bool isActivated(WidgetIndex_t index);
        bool isHoldable(WidgetIndex_t index);
        bool canResize();
        void capSize(int32_t minWidth, int32_t minHeight, int32_t maxWidth, int32_t maxHeight);
        void viewportsUpdatePosition();
        void invalidatePressedImageButtons();
        void invalidate();
        void updateScrollWidgets();
        void initScrollWidgets();
        int8_t getScrollDataIndex(WidgetIndex_t index);
        void setDisabledWidgetsAndInvalidate(uint32_t _disabledWidgets);
        void drawViewports(Gfx::RenderTarget* rt);
        void viewportCentreMain();
        void viewportSetUndergroundFlag(bool underground, Ui::Viewport* vp);
        void viewportGetMapCoordsByCursor(int16_t* mapX, int16_t* mapY, int16_t* offsetX, int16_t* offsetY);
        void moveWindowToLocation(viewport_pos pos);
        void viewportCentreOnTile(const Map::Pos3& loc);
        void viewportCentreTileAroundCursor(int16_t mapX, int16_t mapY, int16_t offsetX, int16_t offsetY);
        void viewportFocusOnEntity(EntityId targetEntity);
        bool viewportIsFocusedOnEntity() const;
        void viewportUnfocusFromEntity();
        void viewportZoomSet(int8_t zoomLevel, bool toCursor);
        void viewportZoomIn(bool toCursor);
        void viewportZoomOut(bool toCursor);
        void viewportRotateRight();
        void viewportRotateLeft();
        void viewportRotate(bool directionRight);
        void viewportRemove(const uint8_t viewportId);
        void viewportFromSavedView(const SavedViewSimple& savedView);

        bool move(int16_t dx, int16_t dy);
        void moveInsideScreenEdges();
        bool moveToCentre();
        WidgetIndex_t findWidgetAt(int16_t xPos, int16_t yPos);
        void draw(OpenLoco::Gfx::RenderTarget* rt);

        void callClose();                                                                              // 0
        void callOnMouseUp(WidgetIndex_t widgetIndex);                                                 // 1
        Ui::Window* callOnResize();                                                                    // 2
        void call_3(int8_t widgetIndex);                                                               // 3
        void callOnMouseDown(int8_t widgetIndex);                                                      // 4
        void callOnDropdown(WidgetIndex_t widgetIndex, int16_t itemIndex);                             // 5
        void callOnPeriodicUpdate();                                                                   // 6
        void callUpdate();                                                                             // 7
        void call_8();                                                                                 // 8
        void call_9();                                                                                 // 9
        void callToolUpdate(int16_t widgetIndex, int16_t xPos, int16_t yPos);                          // 10
        void callToolDown(int16_t widgetIndex, int16_t xPos, int16_t yPos);                            // 11
        void callToolDragContinue(const int16_t widgetIndex, const int16_t xPos, const int16_t yPos);  // 12
        void callToolDragEnd(const int16_t widgetIndex);                                               // 13
        void callToolAbort(int16_t widgetIndex);                                                       // 14
        Ui::CursorId call_15(int16_t xPos, int16_t yPos, Ui::CursorId fallback, bool* out);            // 15
        void callGetScrollSize(uint32_t scrollIndex, uint16_t* scrollWidth, uint16_t* scrollHeight);   // 16
        void callScrollMouseDown(int16_t x, int16_t y, uint8_t scrollIndex);                           // 17
        void callScrollMouseDrag(int16_t x, int16_t y, uint8_t scrollIndex);                           // 18
        void callScrollMouseOver(int16_t x, int16_t y, uint8_t scrollIndex);                           // 19
        void callTextInput(WidgetIndex_t caller, const char* buffer);                                  // 20
        void callViewportRotate();                                                                     // 21
        std::optional<FormatArguments> callTooltip(int16_t widgetIndex);                               // 23
        Ui::CursorId callCursor(int16_t widgetIdx, int16_t xPos, int16_t yPos, Ui::CursorId fallback); // 24
        void callOnMove(int16_t xPos, int16_t yPos);                                                   // 25
        void callPrepareDraw();                                                                        // 26
        void callDraw(Gfx::RenderTarget* rt);                                                          // 27
        void callDrawScroll(Gfx::RenderTarget* rt, uint32_t scrollIndex);                              // 28

        WidgetIndex_t firstActivatedWidgetInRange(WidgetIndex_t minIndex, WidgetIndex_t maxIndex);
        WidgetIndex_t prevAvailableWidgetInRange(WidgetIndex_t minIndex, WidgetIndex_t maxIndex);
        WidgetIndex_t nextAvailableWidgetInRange(WidgetIndex_t minIndex, WidgetIndex_t maxIndex);
    };
    assert_struct_size(Window, 0x88E);

    Map::Pos2 viewportCoordToMapCoord(int16_t x, int16_t y, int16_t z, int32_t rotation);
    std::optional<Map::Pos2> screenGetMapXyWithZ(const Point& mouse, const int16_t z);
#pragma pack(pop)
}<|MERGE_RESOLUTION|>--- conflicted
+++ resolved
@@ -72,32 +72,7 @@
         count
     };
 
-<<<<<<< HEAD
-    namespace Scrollbars
-    {
-        constexpr uint8_t none = 0;
-        constexpr uint8_t horizontal = (1 << 0);
-        constexpr uint8_t vertical = (1 << 1);
-        constexpr uint8_t both = horizontal | vertical;
-    }
-
-    struct ScrollArea
-    {
-        uint16_t flags;         // 0x00
-        int16_t contentOffsetX; // 0x02
-        int16_t contentWidth;   // 0x04
-        uint16_t hThumbLeft;    // 0x06
-        uint16_t hThumbRight;   // 0x08
-        int16_t contentOffsetY; // 0x0A
-        int16_t contentHeight;  // 0x0C
-        uint16_t vThumbTop;     // 0x0E
-        uint16_t vThumbBottom;  // 0x10
-    };
-
-    enum class WindowFlags : uint32_t
-=======
     namespace WindowFlags
->>>>>>> 6955eb8b
     {
         none = 0U,
         stickToBack = 1U << 0,
