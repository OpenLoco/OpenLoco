#include "TownManager.h"
#include "CompanyManager.h"
#include "Game.h"
#include "GameState.h"
#include "GameStateFlags.h"
#include "Map/BuildingElement.h"
#include "Map/TileLoop.hpp"
#include "Map/TileManager.h"
#include "Objects/BuildingObject.h"
#include "Objects/ObjectManager.h"
#include "ScenarioManager.h"
#include "SceneManager.h"
#include "Ui/WindowManager.h"
#include <OpenLoco/Interop/Interop.hpp>
#include <OpenLoco/Utility/Numeric.hpp>

using namespace OpenLoco::Interop;

namespace OpenLoco::TownManager
{
    static loco_global<Town*, 0x01135C38> _dword_1135C38;

    // 0x00497DC1
    // The return value of this function is also being returned via dword_1135C38.
<<<<<<< HEAD
    // esi population
    // edi capacity
    // ebp rating | (numBuildings << 16)
    Town* updateTownInfo(const Map::Pos2& loc, uint32_t population, uint32_t populationCapacity, int16_t rating, int16_t numBuildings)
=======
    Town* sub_497DC1(const World::Pos2& loc, uint32_t population, uint32_t populationCapacity, int16_t rating, int16_t numBuildings)
>>>>>>> 9b16b62b
    {
        auto res = getClosestTownAndDensity(loc);
        if (res == std::nullopt)
        {
            _dword_1135C38 = nullptr;
            return nullptr;
        }
        auto townId = res->first;
        auto town = get(townId);
        _dword_1135C38 = town;
        if (town != nullptr)
        {
            town->populationCapacity += populationCapacity;
        }
        if (population != 0)
        {
            town->population += population;
            Ui::WindowManager::invalidate(Ui::WindowType::townList);
            Ui::WindowManager::invalidate(Ui::WindowType::town, enumValue(town->id()));
        }
        if (rating != 0)
        {
            auto companyId = CompanyManager::getUpdatingCompanyId();
            if (companyId != CompanyId::neutral)
            {
                if (!isEditorMode())
                {
                    town->adjustCompanyRating(companyId, rating);
                    Ui::WindowManager::invalidate(Ui::WindowType::town, enumValue(town->id()));
                }
            }
        }

        if (town->numBuildings + numBuildings <= std::numeric_limits<int16_t>::max())
        {
            town->numBuildings += numBuildings;
        }

        return town;
    }

    static auto& rawTowns() { return getGameState().towns; }

    // 0x00497348
    void resetBuildingsInfluence()
    {
        for (auto& town : towns())
        {
            town.numBuildings = 0;
            town.population = 0;
            town.populationCapacity = 0;
            std::fill(std::begin(town.var_150), std::end(town.var_150), 0);
        }

        World::TilePosRangeView tileLoop{ { 1, 1 }, { World::kMapColumns - 1, World::kMapRows - 1 } };
        for (const auto& tilePos : tileLoop)
        {
            auto tile = World::TileManager::get(tilePos);
            for (auto& element : tile)
            {
                auto* building = element.as<World::BuildingElement>();
                if (building == nullptr)
                    continue;

                if (building->isGhost())
                    continue;

                if (building->has_40())
                    continue;

                if (building->multiTileIndex() != 0)
                    continue;

                auto objectId = building->objectId();
                auto* buildingObj = ObjectManager::get<BuildingObject>(objectId);
                auto producedQuantity = buildingObj->producedQuantity[0];
                uint32_t population;
                if (!building->isConstructed())
                {
                    population = 0;
                }
                else
                {
                    population = producedQuantity;
                }
                auto* town = updateTownInfo(tilePos, population, producedQuantity, 0, 1);
                if (town != nullptr)
                {
                    if (buildingObj->var_AC != 0xFF)
                    {
                        town->var_150[buildingObj->var_AC] += 1;
                    }
                }
            }
        }
        Gfx::invalidateScreen();
    }

    // 0x00496B38
    void reset()
    {
        for (auto& town : rawTowns())
        {
            town.name = StringIds::null;
        }
        Ui::Windows::TownList::reset();
    }

    FixedVector<Town, Limits::kMaxTowns> towns()
    {
        return FixedVector(rawTowns());
    }

    Town* get(TownId id)
    {
        if (enumValue(id) >= Limits::kMaxTowns)
        {
            return nullptr;
        }
        return &rawTowns()[enumValue(id)];
    }

    // 0x00496B6D
    void update()
    {
        if (Game::hasFlags(GameStateFlags::tileManagerLoaded) && !isEditorMode())
        {
            auto ticks = ScenarioManager::getScenarioTicks();
            if (ticks % 8 == 0)
            {
                const auto id = TownId((ticks / 8) % 0x7F);
                auto town = get(id);
                if (town != nullptr && !town->empty())
                {
                    CompanyManager::setUpdatingCompanyId(CompanyId::neutral);
                    town->update();
                }
            }
        }
    }

    // 0x0049771C
    void updateLabels()
    {
        for (Town& town : towns())
        {
            town.updateLabel();
        }
    }

    // 0x0049748C
    void updateMonthly()
    {
        for (Town& currTown : towns())
        {
            currTown.updateMonthly();
        }

        Ui::WindowManager::invalidate(Ui::WindowType::town);
    }

    // 0x00497E52
    std::optional<std::pair<TownId, uint8_t>> getClosestTownAndDensity(const World::Pos2& loc)
    {
        int32_t closestDistance = std::numeric_limits<uint16_t>::max();
        auto closestTown = TownId::null; // ebx
        for (const auto& town : towns())
        {
            const auto distance = Math::Vector::manhattanDistance(World::Pos2(town.x, town.y), loc);
            if (distance < closestDistance)
            {
                closestDistance = distance;
                closestTown = town.id();
            }
        }

        if (closestDistance == std::numeric_limits<uint16_t>::max())
        {
            return std::nullopt;
        }

        const auto* town = get(closestTown);
        if (town == nullptr)
        {
            return std::nullopt;
        }
        const int32_t realDistance = Math::Vector::distance(World::Pos2(town->x, town->y), loc);
        // Works out a proxiy for how likely there is to be buildings at the location
        // i.e. how dense the area is.
        const auto unk = std::clamp((realDistance - town->numBuildings * 4 + 512) / 128, 0, 4);
        const uint8_t density = std::min(4 - unk, 3); // edx
        return { std::make_pair(town->id(), density) };
    }

    void registerHooks()
    {
        registerHook(
            0x00497348,
            []([[maybe_unused]] registers& regs) FORCE_ALIGN_ARG_POINTER -> uint8_t {
                resetBuildingsInfluence();
                return 0;
            });
    }
}

OpenLoco::TownId OpenLoco::Town::id() const
{
    // TODO check if this is stored in Town structure
    //      otherwise add it when possible
    auto index = static_cast<size_t>(this - &TownManager::rawTowns()[0]);
    if (index > Limits::kMaxTowns)
    {
        return OpenLoco::TownId::null;
    }
    return OpenLoco::TownId(index);
}<|MERGE_RESOLUTION|>--- conflicted
+++ resolved
@@ -22,14 +22,10 @@
 
     // 0x00497DC1
     // The return value of this function is also being returned via dword_1135C38.
-<<<<<<< HEAD
     // esi population
     // edi capacity
     // ebp rating | (numBuildings << 16)
-    Town* updateTownInfo(const Map::Pos2& loc, uint32_t population, uint32_t populationCapacity, int16_t rating, int16_t numBuildings)
-=======
-    Town* sub_497DC1(const World::Pos2& loc, uint32_t population, uint32_t populationCapacity, int16_t rating, int16_t numBuildings)
->>>>>>> 9b16b62b
+    Town* updateTownInfo(const World::Pos2& loc, uint32_t population, uint32_t populationCapacity, int16_t rating, int16_t numBuildings)
     {
         auto res = getClosestTownAndDensity(loc);
         if (res == std::nullopt)
