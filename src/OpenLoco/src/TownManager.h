--- conflicted
+++ resolved
@@ -15,11 +15,7 @@
     void update();
     void updateLabels();
     void updateMonthly();
-<<<<<<< HEAD
-    Town* updateTownInfo(const Map::Pos2& loc, uint32_t population, uint32_t populationCapacity, int16_t rating, int16_t numBuildings);
-=======
-    Town* sub_497DC1(const World::Pos2& loc, uint32_t population, uint32_t populationCapacity, int16_t rating, int16_t numBuildings);
->>>>>>> 9b16b62b
+    Town* updateTownInfo(const World::Pos2& loc, uint32_t population, uint32_t populationCapacity, int16_t rating, int16_t numBuildings);
     void resetBuildingsInfluence();
     void registerHooks();
 }