--- conflicted
+++ resolved
@@ -123,32 +123,32 @@
     {
         switch (Tutorial::state())
         {
-            case Tutorial::State::none:
-                break;
-
-            case Tutorial::State::playing:
-            {
-                _keyModifier = static_cast<KeyModifier>(Tutorial::nextInput());
-                if (!hasKeyModifier(KeyModifier::unknown))
-                {
-                    return;
-                }
-
-                Windows::ToolTip::closeAndReset();
-
-                auto tutStringId = Tutorial::nextString();
-                auto main = WindowManager::getMainWindow();
-                auto cursor = getMouseLocation();
-
-                Windows::ToolTip::update(main, 0, tutStringId, cursor.x, cursor.y);
-                break;
-            }
-
-            case Tutorial::State::recording:
-            {
-                call(0x004BF005);
-                break;
-            }
+        case Tutorial::State::none:
+            break;
+
+        case Tutorial::State::playing:
+        {
+            _keyModifier = static_cast<KeyModifier>(Tutorial::nextInput());
+            if (!hasKeyModifier(KeyModifier::unknown))
+            {
+                return;
+            }
+
+            Windows::ToolTip::closeAndReset();
+
+            auto tutStringId = Tutorial::nextString();
+            auto main = WindowManager::getMainWindow();
+            auto cursor = getMouseLocation();
+
+            Windows::ToolTip::update(main, 0, tutStringId, cursor.x, cursor.y);
+            break;
+        }
+
+        case Tutorial::State::recording:
+        {
+            call(0x004BF005);
+            break;
+        }
         }
     }
 
@@ -399,13 +399,11 @@
             if (tryShortcut(Shortcut::screenshot, nextKey->keyCode, _keyModifier))
             {
                 continue;
-<<<<<<< HEAD
-=======
+            }
 
             if (tryShortcut(Shortcut::showOptionsWindow, nextKey->keyCode, _keyModifier))
             {
                 continue;
->>>>>>> c688d966
             }
         }
     }
