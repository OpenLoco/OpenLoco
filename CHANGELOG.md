--- conflicted
+++ resolved
@@ -11,11 +11,9 @@
 - Fix: [#1400] Imperial-to-metric power conversion didn't match vanilla.
 - Fix: [#1424] Crash when loading a scenario after waiting on title screen.
 - Fix: [#1434] Can set 0 or more than 80 towns in scenario editor.
-<<<<<<< HEAD
+- Fix: [#1449] Autopay tooltip was formatted poorly.
 - Fix: [#1450] Some strings were erroneously referenced in the language files.
-=======
-- Fix: [#1449] Autopay tooltip was formatted poorly.
->>>>>>> 478f9764
+
 
 22.03.1 (2022-03-08)
 ------------------------------------------------------------------------
