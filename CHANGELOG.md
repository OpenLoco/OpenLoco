--- conflicted
+++ resolved
@@ -2,11 +2,8 @@
 ------------------------------------------------------------------------
 - Feature: [#1687] Objects can be placed in sub folders in new custom object folder.
 - Feature: [#2629] The object selection window now groups relevant object tabs together.
-<<<<<<< HEAD
+- Change: [#2666] The charts in the company list window can now be resized.
 - Fix: [#2540, #2655] Incorrect drawing order for track and track additions causing vehicle clipping.
-=======
-- Change: [#2666] The charts in the company list window can now be resized.
->>>>>>> b83c526b
 - Fix: [#2612] Crash when constructing trams underground with Shift key pressed.
 - Fix: [#2625] Crash when resizing the window during the Intro.
 - Fix: [#2628] Crash when a train has no cars.
