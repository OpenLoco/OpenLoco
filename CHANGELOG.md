25.10+ (???)
------------------------------------------------------------------------
<<<<<<< HEAD
- Fix: [#3320] False potitive duplicate name detection when renaming vehicles (original bug).
=======
- Change: [#3323] Refitting a vehicle or removing components from it now asks for confirmation if the vehicle contains any cargo.
- Fix: [#2797] Single player scenario scores reset when adding a new scenario.
- Fix: [#3281] Modifying the news options does not trigger a config file write, potentially losing the changes.
>>>>>>> ab6959e0

25.10 (2025-10-10)
------------------------------------------------------------------------
- Fix: [#2741] Tree, fence, and wall ghosts can be left behind when using Terraform keyboard shortcuts (original bug).
- Fix: [#3238] Vehicle positioning hint is shown even when there is a viewport present.
- Fix: [#3279] Game crashes when the news window slides into view.
- Fix: [#3294] Wrong error message when attempting to remove the headquarters of another company.
- Fix: [#3301] Assigning keyboard shortcuts not working correctly, the function parameters were swapped.

25.09 (2025-09-30)
------------------------------------------------------------------------
- Feature: [#3274] Add a button to rotate company headquarters when building them.
- Feature: [#3284] Add tunnel, land, road station, streetlight, hill shape OpenGraphics objects.
- Change: [#3227] The accuracy of cursor-relative zooming has been improved.
- Change: [#3258] Current currency dropdown is now disabled when in the title screen.
- Fix: [#3135] Follow vehicle on main view not working.
- Fix: [#3232] Crash when moving vehicle window when a message is showing a vehicle.
- Fix: [#3256] Preferred currency not being loaded from config.
- Fix: [#3266] When text input reached the maximum length it can instead trigger shortcuts.

25.08 (2025-08-26)
------------------------------------------------------------------------
- Change: [#1682, #3216] Scroll widgets now support much larger sizes.
- Change: [#3104] Landscape generation confirmation prompts now prevent you from clicking other windows until a choice is made.
- Change: [#3193] The minimum size of the map window was changed to accommodate all elements.
- Fix: [#3019] Mouse getting stuck on edges of monitor when right mouse dragging scroll views.
- Fix: [#3116] Visual artifacts when additional viewports are visible, most prominently with news message window.
- Fix: [#3137] Viewport interaction is offset by window position.
- Fix: [#3167] Dropdown for terrain type selection is displayed at the wrong position.
- Fix: [#3171] Background of station labels have a visible gap due to being off by one pixel.
- Fix: [#3184] The minimum size of the map window is miscalculated when it is dragged past a certain point.
- Fix: [#3190] The map window's minimap isn't centred correctly when it is first opened.
- Fix: [#3195] In the Landscape Generation window, UI state is reset each frame, preventing scrolling the land type list.
- Fix: [#3198] Cannot write non-English letters in text boxes.
- Fix: [#3202] Company name being set incorrectly when using preferred owner name.
- Fix: [#3212] Competitor owner portraits are not positioned correctly in error windows.

25.07 (2025-07-15)
------------------------------------------------------------------------
- Fix: [#3133] Right mouse dragging no longer works on main viewport.
- Fix: [#3141] Crash when AI setting up intracity networks.

25.06 (2025-06-30)
------------------------------------------------------------------------
- Fix: [#2817] Deleting a vehicle that is followed on the main viewport crashes the game.
- Fix: [#3113] Crash when having an on open company window with the viewport being near the map edge.
- Fix: [#3114] Details in the Object Selection window not drawing depending on the window position.

25.05 (2025-05-28)
------------------------------------------------------------------------
- Feature: [#2897] Individual vehicle components can now be repainted from the Vehicle Details tab.
- Feature: [#3087] Allow replacing existing station elements directly in the station construction tool.
- Change: [#3095] The Tile Inspector can now be accessed in the Scenario Editor when the cheats menu is enabled.
- Change: [#3098] Automatically detect Steam installation of Locomotion.
- Fix: [#2689] Title screen music not playing after switching audio device.
- Fix: [#3092] Drag selection area is not correctly removed after dragging station elements.
- Fix: [#3093] The background of the construction window acts like a button.
- Fix: [#3096] Buildings are removed over time in the scenario editor (original bug).

25.04 (2025-04-28)
------------------------------------------------------------------------
- Feature: [#3073] Track/road/station construction can now be done by dragging the construction marker.
- Feature: [#3080] The station window can now list vehicles stopping at the station by vehicle type.
- Change: [#3081] The vehicle list window can no longer be filtered by station.
- Fix: [#2703, #2704, #3033] Set currently playing track correctly after clicking "Next music track" button and after unchecking "Play Music".
- Fix: [#3038] Music changing when unpausing the game.
- Fix: [#3067] Prevent pixel artifacts from incomplete redraws when shifting the viewport.
- Fix: [#3068] The construction button is missing a border around it.
- Fix: [#3075] The top toolbar menu can default to showing airports when they are unavailable.

25.03 (2025-03-31)
------------------------------------------------------------------------
- Feature: [#3047] Add OpenGraphics replacements for RE 4/4, the interface skin, and all walls.
- Change: [#2457] Right mouse dragging in ScrollViews now respects "Invert right mouse dragging" option.
- Fix: [#1689] Reliability penalty for newly designed vehicles not removed after two years.
- Fix: [#2972] More vehicle-related messages not using the correct vehicle name string.
- Fix: [#2984] Areas of forbid trams checkboxes covering forbidding trucks checkboxes.
- Fix: [#3013] Fix issue causing AI to potentially miscalculate town cargo types. (original bug)
- Fix: [#3017] Bankruptcy warnings in wrong order.

25.02 (2025-02-28)
------------------------------------------------------------------------
- Fix: [#2701] Town names are not always generated correctly.
- Fix: [#2764] Scroll view item selection is wrong after switching window focus.
- Fix: [#2864] News messages are drawn incorrectly.
- Fix: [#2866] Vehicles lengths with 0 in the tenths place being displayed incorrectly.
- Fix: [#2876] Setting the UI scale back to 1.0 when using Fullscreen mode would freeze the screen.
- Fix: [#2895] Unable to set ship waypoints.
- Fix: [#2911] Forbidding trams/buses/trucks does not work as expected.
- Fix: [#2917] Vehicles aren't available after adding them with the Object Selection window.
- Fix: [#2926] The toggle jail cheat doesn't actually toggle when currently jailed.
- Fix: [#2930] Sandbox mode no longer allows AI companies or towns to remove indestructible buildings.
- Fix: [#2931] Mouse movement not being frame rate independent, causing odd panning behavior.
- Fix: [#2938] Error messages containing a competitor image are not laid out properly.
- Fix: [#2966] Vehicle-related news messages not using the right vehicle string.

25.01 (2025-01-30)
------------------------------------------------------------------------
- Feature: [#2859] Add Class 656 OpenGraphics vehicle.
- Fix: [#2613] Crash when unpacking objects from a save file.
- Fix: [#2805] Inflation calculation potentially going wrong with large values.
- Fix: [#2810] Large performance regression when there are a lot of vehicles.
- Fix: [#2818] Incorrect bridge segment shown on some rotations.
- Fix: [#2829] Large performance regression when using a window scale factor of 1.0.
- Fix: [#2836] Stations with glass draw incorrectly when there are catenary wires.

24.12 (2024-12-27)
------------------------------------------------------------------------
- Feature: [#2816] Add Swedish localisation.
- Fix: [#2667] Music stops working when only one track is selected or available.
- Fix: [#2761] Potential crash when the Locomotion game folder is changed.
- Fix: [#2776, #2777] Bridge support image ordering incorrect and invisible bridge platforms over buildings.
- Fix: [#2778] News has celebration sound for player company going bankrupt.
- Fix: [#2785] Unique names for industries incorrectly generated.
- Fix: [#2791] Station cargo image incorrect for high quantities of cargo.
- Fix: [#2806] Vehicle objects with zeroed base sound frequency are inaudible.

24.11 (2024-11-28)
------------------------------------------------------------------------
- Feature: [#2697] Add initial OpenGraphics custom assets.
- Change: [#2708] "Show Options Window" keyboard shortcut now works in the title screen.
- Change: [#2758] Screenshots are now saved in a dedicated `screenshots` subfolder in OpenLoco's user config folder.
- Change: [#2770] The Object Selection window no longer shows full paths for filenames.
- Fix: [#2676] Cargo labels are misaligned in vehicle window.
- Fix: [#2678] Incorrect vehicle draw order and general vehicle clipping.
- Fix: [#2690] Inability to remove certain track pieces.
- Fix: [#2691] Scenarios with original procedural terrain generation could crash.
- Fix: [#2692] Inability to place certain track pieces.
- Fix: [#2705] Scaffolding on large buildings displayed incorrectly.
- Fix: [#2717] Crash when generating a landscape with the river meander rate set to 1.
- Fix: [#2718] North arrow image not changing to reflect rotation on the Map window.
- Fix: [#2722] Crash when buses restarted automatically.
- Fix: [#2723] Crash when creating a scenario with more than 15 predefined competitor objects.
- Fix: [#2724] Crash on malformed objects with broken image tables.
- Fix: [#2725] Currency preference selection shows invalid data.
- Fix: [#2727] Bankruptcy warnings do not appear.
- Fix: [#2735] Map generator does not set the season on trees.
- Fix: [#2742] Sound effects playing when title screen is paused.
- Fix: [#2743] Title music not playing while scenario is loading.

24.10 (2024-10-20)
------------------------------------------------------------------------
- Feature: [#1687] Objects can be placed in sub folders in new custom object folder.
- Feature: [#2629] The object selection window now groups relevant object tabs together.
- Change: [#2666] The charts in the company list window can now be resized.
- Fix: [#2540, #2655] Incorrect drawing order for track and track additions causing vehicle clipping.
- Fix: [#2612] Crash when constructing trams underground with Shift key pressed.
- Fix: [#2625] Crash when resizing the window during the Intro.
- Fix: [#2628] Crash when a train has no cars.
- Fix: [#2657] Lines depicting aircraft routes are drawn slightly fuzzy in the map window.

24.09.1 (2024-09-07)
------------------------------------------------------------------------
- Change: [#2617] Report terrain generation progress more incrementally, so it doesn't appear stuck.
- Fix: [#2613] Landscape types around cliffs aren't applied correctly.
- Fix: [#2614] Randomly generated landscape can use invalid coordinates, leading to a crash.
- Fix: [#2618] Reversed car components displayed incorrectly in vehicle window.
- Fix: [#2619] Level crossings display incorrectly when they are over track, trams and road.

24.09 (2024-09-01)
------------------------------------------------------------------------
- Feature: [#2597] The map generator now allows carving rivers through the landscape.
- Change: [#2589] See-Through Bridges are now part of the viewing options.
- Change: [#2600] The landscape can now be regenerated from all tabs in the Landscape Generation window.
- Fix: [#2372] Large (16xN) stations could not be created without cheats.
- Fix: [#2592] Industry ghosts always destroy first industry instead of ghost.
- Fix: [#2601] Highlighted items don't always blink correctly in the mini maps for transport routes and ownership.
- Fix: [#2604] Crash when viewing the bridge tooltip in the construction window.

24.08 (2024-08-19)
------------------------------------------------------------------------
- Change: [#2569] Removing overhead or third rail track mods now takes selected section mode into account.
- Change: [#2578] Scrollbars are now hidden if the scrollable widget is not actually overflowing.
- Change: [#2579] Error messages are now easier to read.
- Fix: [#1668] Crash when setting preferred currency to an object that no longer exists. (original bug)
- Fix: [#2520] Crash when loading certain saves from the title screen.
- Fix: [#2555] Crash when setting preferred company to an object that no longer exists.
- Fix: [#2556] Incorrect height markers on surfaces.
- Fix: [#2557] Unable to change the fullscreen resolution.
- Fix: [#2574] Left turn tunnels do not draw.
- Fix: [#2576] Incoming message sound effects option is not saved properly.
- Fix: [#2578] Scrollbars do not always update correctly when a window is being resized.

24.07 (2024-07-23)
------------------------------------------------------------------------
- Fix: [#2514] Crash when running OpenLoco with older VC++ runtime files.
- Fix: [#2523] Autosaves are generated monthly regardless of frequency setting.
- Fix: [#2527] Ghost vehicles stay placed down when placement is interrupted.
- Fix: [#2529] Overhead preview image is empty.

24.06 (2024-06-28)
------------------------------------------------------------------------
- Change: [#2473] Progress bars no longer pop up for autosaves.
- Change: [#2509] The options window can now be opened with a keyboard shortcut (unassigned by default).
- Fix: [#2180] In-game music does not restart when the game is resumed from pause.
- Fix: [#2341] Title music stops when clicking Load Game on title screen.
- Fix: [#2463] Allow removing protected structures (e.g. electricity pylons) when sandbox mode is enabled.

24.05.1 (2024-05-09)
------------------------------------------------------------------------
- Fix: [#2476] Potential crash in formatter when trying to load bad objects.

24.05 (2024-05-04)
------------------------------------------------------------------------
- Feature: [#2] The window limit has been increased from 12 to 64.
- Feature: [#1652] Display the production of each industry from the previous month in the industry list.
- Change: [#1014] Loading and saving save files and scenarios uses progress bars again.
- Change: [#2411] Internal progress bars can now be used during the object and scenario indexing processes.
- Change: [#2416] Most text input fields are no longer focused by default, allowing shortcuts to be used.
- Fix: [#2374] Height markers re-appear when building sloped track in construction window.
- Fix: [#2411] Progress bar windows are not actually rendered.
- Fix: [#2413] Gridlines are hidden when closing construction windows.
- Fix: [#2416] Cursors in embedded text fields are not rendering in the right position.
- Fix: [#2441] Can't change name of scenarios with text object selected.
- Fix: [#2470] Only one tunnel image drawn when there are multiple in the same surface tile.
- Technical: [#2456] Changing the in-game language has been sped up considerably.

24.04 (2024-04-07)
------------------------------------------------------------------------
- Fix: [#2375] PNG heightmaps are mirrored when generating terrain.
- Fix: [#2377] When cloning vehicle without having sufficient funds, the error message appears behind the window.
- Fix: [#2379] Text cursor is not rendering in the right position.
- Fix: [#2380] 'Number of smoothing passes' label is displayed incorrectly.
- Fix: [#2387] Potential crash when a vehicle is deleted while viewing vehicle orders.
- Fix: [#2388] Occasional crash after deleting a vehicle.
- Fix: [#2389] Cargo label and icons overlap in station construction tab.
- Fix: [#2396] Crash when creating a station of greater than 80 tiles.

24.03 (2024-03-30)
------------------------------------------------------------------------
- Feature: [#126] Station size limitations can now be disabled (though still max 80 tiles per station).
- Feature: [#1941] Landscapes can now be generated directly from 384x384 PNG images.
- Feature: [#2331] Allow setting a preferred owner face to be used for new games.
- Change: [#2324] Loading and saving landscapes now defaults to the OpenLoco user folder.
- Change: [#2328] In the landscape generation window, water options are now presented in a separate tab.
- Fix: [#2312] Object selection allowing deselection of in-use objects, leading to crashes.
- Fix: [#2316, #2321] Vehicles do not rotate in announcement for their invention.
- Fix: [#2352] Height-related station names generated incorrectly.
- Fix: [#2364] Scroll wheel not working on stepper widgets in the Landscape Generation and Tile Inspector windows.

24.02.1 (2024-02-28)
------------------------------------------------------------------------
- Fix: [#2310] Newly created stations and the tracks they are on have zero clearance.

24.02 (2024-02-24)
------------------------------------------------------------------------
- Change: [#2294] Track and road elements are now ignored when they are see-through.
- Fix: [#2255] Load/save window fails to show all files in some cases.
- Fix: [#2277] Dragging vehicle components does not visually remove the component being dragged in some cases.
- Fix: [#2282] Crash when generating landscape with smallest town size.
- Fix: [#2282] Town size selection does not match vanilla size selection.
- Fix: [#2283] Bankrupt AI companies are not being removed from the game.
- Fix: [#2287] Scroll wheel is not working in load/save window.
- Fix: [#2290] Construction arrows are not correctly invalidated.
- Fix: [#2291] Signals fail to be placed when selecting one end of large curve track.
- Fix: [#2293] See-through trees flag is ignored when right-clicking a viewport.

24.01.1 (2024-01-17)
------------------------------------------------------------------------
- Fix: [#2253] Game crashes when loading some save games on Windows.

24.01 (2024-01-14)
------------------------------------------------------------------------
- Feature: [#1238] Mountain tool is now a toggle, making it possible to specify the mountain table size.
- Feature: [#2228] Max terraform tool sizes have been increased from 10x10 to 64x64.
- Change: [#1180] Separate track/road see-through toggles.
- Change: [#2228] The landscape 'paint mode' button now uses a different paintbrush image.
- Change: [#2228] The landscape texture selection is now hidden until the 'paint' mode is activated.
- Change: [#2231] Separate trees/buildings/scenery see-through toggles.
- Fix: [#2162] Build Vehicle window is not properly reset if opened for new or existing vehicle.
- Fix: [#2210] Current language is not drawn correctly in options window.
- Fix: [#2231] Height mark shortcuts for land and tracks are swapped in some cases.
- Fix: [#2238] Scroll on map edge doesn't work for bottom and right edges.

23.12 (2023-12-17)
------------------------------------------------------------------------
- Fix: [#2200] Route through orders not working as expected.
- Fix: [#2203] Crash when clipping strings for display.
- Fix: [#2209] Town size limits are not being taken account in the map generator.
- Fix: [#2217] Road stations loading at incorrect rate under certain situations.
- Fix: [#2221] Cursor icon is reset when the game auto saves.
- Fix: [#2225] Improve scroll wheel behaviour for zooming under some circumstances.

23.11 (2023-11-26)
------------------------------------------------------------------------
- Fix: [#2111] Crash when viewing the orders of a vehicle and ai deletes a train.
- Fix: [#2114] The company face preview in the object selection window is the wrong size.
- Fix: [#2184] The game is stuck on a black screen for a long time on some double-density screen set-ups.

23.10 (2023-10-25)
------------------------------------------------------------------------
- Feature: [#2148] Build vehicle window: add search box and filters for cargo and powered/unpowered.
- Feature: [#2151] Add a cheat to disable the loading penalty at stations when vehicle length exceeds station length.
- Fix: [#1685] Crash when removing a crashed vehicle.
- Fix: [#2110] Very large signal placement cost when upgrading a signal.
- Fix: [#2152] Crash when too many messages to be shown.
- Fix: [#2153] Hang on scenario load when enabling custom owner name feature.

23.09 (2023-09-28)
------------------------------------------------------------------------
- Feature: [#2116] Allow hiding vanilla and/or custom objects in object selection window.
- Change: [#2018] Scroll bar thumbs now have a minimum size, making it easier to scroll long lists.
- Change: [#2117] Scenario editor can generate maps with no towns, matching vanilla behaviour.

23.08.1 (2023-08-30)
------------------------------------------------------------------------
- Fix: [#2095] Waypoints are not set properly in vehicle routing orders.

23.08 (2023-08-16)
------------------------------------------------------------------------
- Feature: [#2036] Vehicle object selection is now split into tabs by vehicle subtype.
- Change: [#61] Placing headquarters now respects the building rotation shortcut.
- Change: [#2078] Building construction ghosts now show finished buildings instead of scaffolding.
- Fix: [#56] Orphaned arrow bug when closing construction window with shortcut. (original bug)
- Fix: [#891] Non-ASCII characters do not show up correctly in directory listings.
- Fix: [#1852] Cannot navigate to different drive letters in load/save browse window (Windows only).
- Fix: [#2005] Right-clicking when display scaling is set to a fractional percent causes random scrolling of view.
- Fix: [#2047] Error message when closing the game while load/save prompt window is open.
- Fix: [#2053] Placing a headquarter preview ghost immediately removes any existing HQ.
- Fix: [#2060] Crash when loading or indexing custom objects with insufficient images (e.g. BR315ON.DAT).
- Fix: [#2077] Crash when generating scenario index if referenced custom cargo objects have been subsequently deleted.
- Fix: [#2078] Remove any leftover headquarter ghost when the company window is closed with a shortcut.
- Fix: [#2080] The map generator is not setting water levels correctly at map edges.
- Fix: [#2092] Scrollbar positions are not reset when changing filters in the object selection window.

23.07 (2023-07-25)
------------------------------------------------------------------------
- Feature: [#2013] Add headers for base/clearance height, direction, and ghost flag to the tile inspector.
- Feature: [#2019] Allow mouse scrolling on +/- stepper widgets to change their values.
- Fix: [#1999] Potential crash at startup due to the screen buffer being too small.
- Fix: [#2011] Crash when using terraform tools using a range that exceeds the map edge.
- Fix: [#2027] Crash when loading scenarios with a non-ASCII locomotion installation path.
- Fix: [#2028] Incorrect industry building clearing heights causing graphical glitches.
- Fix: [#2039] Crash/hang when clicking on news items of new vehicle available.
- Fix: [#2042] Crash when Data Execution Prevention (DEP) is enabled on all executables on Windows.
- Fix: [#2044] Incorrect error message when selecting an object fails in the object selection window.
- Technical: [#2004] Crash reports are no longer being generated (Windows only).

23.06.1 (2023-06-17)
------------------------------------------------------------------------
- Fix: [#1970] Water waves don't animate.
- Fix: [#1992] Crash when the AI uses vehicle refit command.
- Technical: [#1982] Performance improvements for file I/O and general cleanup of the stream interfaces.

23.06 (2023-06-12)
------------------------------------------------------------------------
- Feature: [#376] Allow fractional UI scaling in addition to integer scaling.
- Feature: [#418] Use hardware-backed SDL canvas when available for better performance.
- Feature: [#1963] Make news sound effects optional through message settings window.
- Feature: [#1973] Allow reversing a vehicle's route order table.
- Fix: [#1966] Unable to select terrain type for terrain painting.
- Fix: [#1968] Crash when game tries to plant trees during natural growth.

23.05 (2023-05-27)
------------------------------------------------------------------------
- Fix: [#1281] The construction window won't open under some circumstances.
- Fix: [#1942] Crash when attempting to clear a building with the clear construction tool.
- Fix: [#1946] Crash when loading openloco.yml config that has no shortcuts defined.
- Fix: [#1953] Cloning a vehicle doesn't copy cargo retrofit selection.
- Technical: [#1934] The performance of scrollable lists has been improved.

23.04.1 (2023-04-27)
------------------------------------------------------------------------
- Feature: [#1934] Present a list of objects that failed to load, instead of just the last one.
- Fix: [#1925] Not all custom objects are being exported into save files as expected.
- Fix: [#1929] Vehicles report local/express status incorrectly.

23.04 (2023-04-23)
------------------------------------------------------------------------
- Fix: [#1907] Hooks fail to install on ARM macOS with wine.
- Technical: [#1908] Detect if terminal is VT100 capable and uses colors for the output, can be disabled using [NO_COLOR](https://no-color.org/).

23.03 (2023-03-16)
------------------------------------------------------------------------
- Fix: [#1021] Excessive CPU usage when the Load/Save window is open.
- Fix: [#1783] Crash when drawing track tunnels under certain situations.
- Fix: [#1869] Crash when changing language.
- Fix: [#1875] Tooltips weren't line-wrapping properly.
- Fix: [#1882] Process hang when the game tries to crash uncleanly.
- Fix: [#1887] Autosave frequency dropdown not working.
- Fix: [#1888] Tree shadows disappeared and docks double displayed.
- Fix: [#1890] Crash when wrapping words that are longer than max width.

23.02 (2023-02-19)
------------------------------------------------------------------------
- Feature: [#1837] Add search/filter functionality to object selection window.
- Change: [#1823] Prevent edge scroll if the window has no input focus.
- Fix: [#1475] Slow view panning with uncaps FPS disabled.
- Fix: [#1763] Title music does not stop when unchecked in options window.
- Fix: [#1772] Toggling edge scrolling option does not work.
- Fix: [#1798] Memory leak when resizing the window.
- Fix: [#1842] Track, Road and Dock objects incorrectly unloaded causing packing issues.
- Fix: [#1853] Company list not sorted properly by status.

23.01 (2023-01-25)
------------------------------------------------------------------------
- Feature: [#1745] Add cheat to instantly win any scenario/challenge.
- Change: [#1698] The prompts asking to locate the Locomotion install folder have been improved.
- Fix: [#528] Snow rendering issue with Steam provided Locomotion.
- Fix: [#1750] Scenario index is not updated when in-game language changes.

22.12 (2022-12-22)
------------------------------------------------------------------------
- Feature: [#175, #938] Allow modifying object selection in-game (cheat menu).
- Feature: [#1664] Allow modifying scenario options in-game (cheat menu).
- Feature: [#1736] Allow disabling town renewal/expansion/growth (options menu).
- Change: [#1736] The miscellaneous options tab has been redesigned to reduce clutter.
- Fix: [#1727] Starting loan is not displayed properly in scenario options.
- Fix: [#1737] Unpacked objects accidentally get installed into wrong folder.
- Fix: [#1738] Last selected Misc building not remembered in Building Placement tab.

22.11 (2022-11-20)
------------------------------------------------------------------------
- Feature: [#1696] Display filename in object selection window.
- Fix: [#1549] Objects do not load localised strings.
- Fix: [#1676] Crash when viewing newly created scenarios in scenario list.
- Fix: [#1680] Title music plays in scenario editor.
- Fix: [#1711] Crash on linux when config folder for OpenLoco is not manually created.
- Fix: [#1720] Crash when indexing object files that fail validation.
- Fix: [#1720] Object selection not properly checking valid object selection.

22.10 (2022-10-09)
------------------------------------------------------------------------
- Feature: [#1608] Added character limit label in text input windows.
- Feature: [#1666] Allow saving giant (full map) screenshots.
- Change: [#1623] Title screen music volume is now bound to the music volume setting.
- Fix: [#1237] Long entity (company) names may be cut-off incorrectly.
- Fix: [#1650] Acquire all company assets cheat may cause some trains and trams to crash.

22.09 (2022-09-04)
------------------------------------------------------------------------
- Fix: [#1612] Ambient audio no longer playing.
- Fix: [#1613] Crash when viewing the Build Trains window with certain trains.
- Fix: [#1614] Crash when ai picks up none existent vehicles.

22.08 (2022-08-25)
------------------------------------------------------------------------
- Fix: [#729] Audio volume not initialised to config volume.
- Fix: [#1557] Vehicle capacity texts are corrupted.
- Fix: [#1578] Clang-compiled openloco does not list scenarios.
- Fix: [#1583] Newspaper text line height is wrong.
- Technical: [#1565] Any missing objects are now listed in the dev console when encountered.
- Technical: [#1600] Allow running OpenLoco through Wine on Apple Silicon Macs.

22.06.1 (2022-07-01)
------------------------------------------------------------------------
- Fix: [#1552] Crash on startup on release builds.

22.06 (2022-06-30)
------------------------------------------------------------------------
- Feature: [#1273] Added option to toggle visibility of cash pop-ups.
- Feature: [#1433] For tracked vehicles, show the length in the vehicle details window and object selection.
- Feature: [#1543] For multi-car vehicles, show the car count in vehicle details window.
- Fix: [#1510] No music in game.

22.05.1 (2022-05-17)
------------------------------------------------------------------------
- Fix: [#1504] Trains can get stuck on slopes under certain conditions causing a build up of negative speed.
- Fix: [#1505] Graphical glitch at edge of map making void have highest precedence when drawing.
- Fix: [#1508] Immediate failure of scenarios due to incorrect setting of time limit.

22.05 (2022-05-08)
------------------------------------------------------------------------
- Feature: [#1457] Added option to invert right-mouse panning the game view.
- Feature: [#1484] Hold shift when placing a vehicle to start it immediately.
- Fix: [#293] Menu screen and other window corruption when many objects loaded.
- Fix: [#1463] Crash when opening the build window under certain situations.
- Fix: [#1499] Trees are missing their wilt effects.
- Fix: [#1499] Certain trees display the wrong image for certain seasons.

22.04 (2022-04-12)
------------------------------------------------------------------------
- Feature: [#1316] Added a cheat to allow building locked vehicles.
- Feature: [#1435] Separate landscape height tool from landscape paint tool.
- Fix: [#1229] Reliability cheat would not apply to multi power locos.
- Fix: [#1241] Total vehicle power formatted incorrectly.
- Fix: [#1242] Cannot select both sides of a single way signals.
- Fix: [#1250] Cannot save landscape in scenario editor.
- Fix: [#1279] Various crashes when removing vehicles.
- Fix: [#1284] Delete key doesn't work in text input widgets.
- Fix: [#1379] Year formatted correctly in date cheat window.
- Fix: [#1393] Vehicles not sorted correctly in build vehicle window.
- Fix: [#1400] Imperial-to-metric power conversion didn't match vanilla.
- Fix: [#1424] Crash when loading a scenario after waiting on title screen.
- Fix: [#1434] Can set 0 or more than 80 towns in scenario editor.
- Fix: [#1449] Autopay tooltip was formatted poorly.
- Fix: [#1450] Some strings were erroneously referenced in the language files.
- Fix: [#1453] Vehicle modify button image disappears for certain company colours.

22.03.1 (2022-03-08)
------------------------------------------------------------------------
- Fix: [#1375] All vehicles are locked.

22.03 (2022-03-08)
------------------------------------------------------------------------
- Feature: [#1327] Readd the game intro (use commandline switch --intro to enable).
- Feature: [#1350] Show vehicle obsolete date in build vehicle window.
- Feature: [#1354] Added a cheat to display locked vehicles.
- Change: [#1276] Transferring cargo is now viable. The cargo age is calculated as the weighted average of the present and delivered cargo.
- Fix: [#239] Vehicles sound do not modify pitch and incorrect sounds can be loaded when loading saves.
- Fix: [#1280] Crash when removing crashed vehicles with news window open.
- Fix: [#1320] Inability to mark scenario as complete.
- Fix: [#1323] Playlist crash when setting the date really far into the future.
- Fix: [#1325] Crash when saving second loaded scenario of a playthrough.
- Fix: [#1328] Various object loading bugs related to custom object files causing crashes on load.
- Technical: [#1347] Now using OpenAL-soft engine for audio, replacing SDL2_mixer.

22.02 (2022-02-06)
------------------------------------------------------------------------
- Feature: [#1271] Vehicles display their total capacity in the cargo window.
- Feature: [#1278] Added a cheat to change the in-game date.
- Feature: [#1284] Added automatic loan repayment option in company finances window.
- Feature: [#1291] Modified the time panel date format to display day.
- Feature: [#1310] Added keyboard shortcuts for changing the game simulation speed.
- Fix: [#1236] Incorrect cargo capacity displayed for vehicle objects.

21.10 (2021-10-17)
------------------------------------------------------------------------
- Feature: [#1170] Add option to disable train reversing at signals.
- Fix: [#788] Opening windows larger than the game window might cause a crash.
- Fix: [#1166] Incorrect surface selection when over water.
- Fix: [#1176] Headquarters ghost destroys buildings.
- Fix: [#1178] Game does not start when no legacy config file is present.
- Fix: [#1179] Default shortcut keys are not assigned when no config file is present.
- Fix: [#1190] Terraform window's area increase/decrease buttons are not holdable.
- Fix: [#1218] Crash when saving landscapes or scenarios in the scenario editor.
- Fix: [#1222] Unable to right click interact with road stations built on neutral or ai created road.

21.09.1 (2021-09-14)
------------------------------------------------------------------------
- Fix: [#1161] Stuttering vehicle movement due to incorrect vehicle positions.
- Fix: [#1162] Signal side placement is inverted.
- Fix: [#1162] Single side signal removal incorrectly removing both signals.
- Fix: [#1162] Cursor hot spots are incorrect for some cursors.
- Fix: [#1167] Incorrect right click interact with some road pieces.
- Fix: [#1171] Vehicles incorrectly placed underground on load.
- Fix: [#1173] Turnaround track piece not selectable on right hand drive scenarios.

21.09 (2021-09-11)
------------------------------------------------------------------------
- Feature: [#784] Optional keyboard shortcuts for construction window.
- Change: [#1104] Exceptions now trigger a message box popup, instead of only being written to the console.
- Change: [#1141] The Enter key on the numeric keypad can now be bound separately.
- Fix: [#1108] Road selection not being remembered.
- Fix: [#1123] Right click interaction of road/tram causing crashes or money.
- Fix: [#1124] Confirmation prompt captions are not rendered correctly.
- Fix: [#1127] Crash during vehicle renewal cheat.
- Fix: [#1144] Options window spawns behind title logo.
- Fix: [#1146] Tram turnaround piece activates wrong button.

21.08 (2021-08-12)
------------------------------------------------------------------------
- Change: [#298] Planting clusters of trees now costs money and influences ratings outside of editor mode.
- Change: [#1079] Allow rotating buildings in town list by keyboard shortcut.
- Fix: [#366] People and mail cargo incorrectly delivered to far away stations. (original bug)
- Fix: [#1035] Incorrect colour selection when building buildings.
- Fix: [#1070] Crash when naming stations after exhausting natural names.
- Fix: [#1094] Repeated clicking on construction window not always working.
- Fix: [#1095] Individual expenses are drawn in red, not just the expenditure sums.
- Fix: [#1102] Invalid file error when clicking empty space in file browser.

21.07 (2021-07-18)
------------------------------------------------------------------------
- Feature: [#856] Allow filtering the vehicle list by station or cargo type.
- Fix: [#982] Incorrect rating calculation for cargo causing penalty for fast vehicles.
- Fix: [#984] Unable to reset/regenerate station names by using an empty name.
- Fix: [#1008] Inability to decrease max altitude for trees in landscape editor.
- Fix: [#1016] Incorrect detection of station causing incorrect smoke sounds.
- Fix: [#1044] Incorrect rotation of headquarters when placing. No scaffolding when placing headquarters.
- Technical: [#986] Stack misalignment in GCC builds caused unexplained crashes on Linux and Mac during interop hooks with loco.exe.
- Technical: [#993] Retry hook installation to fix incompatibles with older wine versions.
- Technical: [#1006] Add breakpad-based dumping for MSVC builds.

21.05 (2021-05-11)
------------------------------------------------------------------------
- Feature: [#184] Implement cheats window with financial, company, vehicle, and town cheats.
- Feature: [#857] Remember last save directory in configuration variable.
- Feature: [#923] Tween (linear interpolate) entities when frame limiter is uncapped for smoother movement.
- Change: [#975] The multiplayer toggle button on the title screen has been hidden, as multiplayer has not been reimplemented yet.
- Fix: [#914] Boats get stuck in approaching dock mode when water is above a certain height. This was incorrectly fixed in 21.04.1.
- Fix: [#923] Decouple viewport updates from game ticks for smoother panning and zooming.
- Fix: [#927] Some available industries are missing in the 'Fund new industries' tab.
- Fix: [#945] Station construction preview image is using wrong colours.
- Fix: [#957] Element name is not shown when inspecting track elements using the Tile Inspector.

21.04.1 (2021-04-14)
------------------------------------------------------------------------
- Fix: [#914] Boats get stuck in approaching dock mode when water is above a certain height.
- Fix: [#915] Money subtractions with large values incorrectly calculated causing negative money.

21.04 (2021-04-10)
------------------------------------------------------------------------
- Feature: [#451] Optionally show an FPS counter at the top of the screen.
- Feature: [#831] Add a tile inspector, allowing inspection of tile element data (read-only).
- Feature: [#853] Allow unlocking FPS by detaching game logic from rendering.
- Fix: [#391] Access violation in windows after exiting games.
- Fix: [#804] Enter key not confirming save prompt.
- Fix: [#809] Audio calculation not using the z axis.
- Fix: [#825] Potential crash when opening town rename prompt.
- Fix: [#838] Escape key doesn't work in confirmation windows.
- Fix: [#845] Town growth incorrectly calculated causing more aggressive growth than should be possible.
- Fix: [#853] The game run slightly, but noticeably, slower than vanilla Locomotion.
- Fix: [#860] Incorrect capacity information for vehicles that do not carry cargo (e.g. is a train engine).

21.03 (2021-03-06)
------------------------------------------------------------------------
- Feature: [#125] Allow construction while paused using a new optional cheats/debugging menu.
- Feature: [#796] Allow users to toggle sandbox mode in-game using the cheats menu.
- Change: [#361] The game now allows scenarios to start from 1800, with adjusted inflation.
- Change: [#787] Scenery and building interaction is now disabled when see-through.
- Fix: [#294] Crash when setting company name twice.
- Fix: [#697] Ghost elements are not removed in autosaves.
- Fix: [#794] Game does not stay paused while in construction mode.
- Fix: [#798] Setting waypoints on multitile track/road elements corrupts the position.
- Fix: [#801] Initial save path does not contain a trailing slash.
- Fix: [#807] Incorrect vehicle animation for speed based animations like hydrofoils when at max speed.

21.02 (2021-02-20)
------------------------------------------------------------------------
- Feature: [#122] Allow vehicles to be cloned from the vehicle window.
- Feature: [#690] Automatically save the game at regular intervals.
- Feature: [#702] Optional new map generator (experimental).
- Change: [#690] Default saved game directory is now in OpenLoco user directory.
- Change: [#762] The vehicle window now uses buttons for local/express mode.
- Fix: [#151] Mouse moves out of window when looking around.
- Fix: [#588] 'Cancel or Show Last Announcement' shortcut doesn't close announcements.
- Fix: [#679] Crash when changing ground texture.
- Fix: [#694] Selecting a song to play is guaranteed to not play it.
- Fix: [#712] Load / save window tries to show preview for item after last.
- Fix: [#721] Incorrect catchment area for airports.
- Fix: [#725] Company value graph does not display correctly.
- Fix: [#744] Rendering issues ('Z-fighting') with vehicles over bridges.
- Fix: [#766] Performance index is off by a factor of 10 in scenario options window.
- Fix: [#769] Waypoints for road vehicles could not be set.
- Fix: [#779] Town list displays the wrong amount of stations.

20.10 (2020-10-25)
------------------------------------------------------------------------
- Feature: [#569] Option/cheat to disable AI companies entirely.
- Fix: [#573] Crash caused by opening Road construction window.
- Fix: [#588] Crash caused by changing default audio device.
- Fix: [#595] Implementation mistake in CreateVehicle could lead to crashes.
- Fix: [#635] Land tool not working properly, due to tool drag events not passing on coordinates.
- Fix: [#648] Fix crash in vehicle update head caused by CreateVehicle.

20.07 (2020-07-26)
------------------------------------------------------------------------
- Feature: [#523] Holding the construction window's build or remove button will keep repeating the action.
- Removed: Clicking track / road construction while holding shift will place 10 pieces in a row.
- Fix: [#158] Pressing shift to build underground tracks automatically builds ten track pieces.
- Fix: [#390] Load/save window causes a crash when trying to access bad directories.
- Fix: [#397] Opening a tutorial crashes the game.
- Fix: [#485] Incorrect position of exhaust smoke on vehicles.
- Fix: [#491] Station/city name labels are hidden from viewport when saving.
- Fix: [#529] Tree-related industries are not updating properly.
- Fix: [#530] Industry production not starting up under some conditions.

20.05.1 (2020-05-30)
------------------------------------------------------------------------
- Fix: [#487] Checkbox behaviour reversed for industry opening/closing in landscape generation options.
- Fix: [#488] Repeated clicking may lead to a negative loan.
- Fix: [#494] Farms not producing grain for stations in Mountain Mayhem scenario.
- Fix: [#498] Clicking newly invented vehicle in news throws out of range exception.

20.05 (2020-05-24)
------------------------------------------------------------------------
- Feature: [#77] Add "Exit OpenLoco" to the main menu.
- Change: [#420] Disable window scale factor buttons when not applicable.
- Fix: [#264] Option 'Export plug-in objects with saved games' is partially cut off.
- Fix: [#299, #430] Crash due to added null-chars when manually specifying Locomotion directory.
- Fix: [#359] Widgets tied to tools could get stuck in pressed state.
- Fix: [#388] Re-center Options window on scale factor change.
- Fix: [#396] Preferred owner name is not saved.
- Fix: [#409] Incorrect refund cost when deleting signals.
- Fix: [#412] Game crashes after a while on Great Britain & Ireland 1930.
- Fix: [#423] Date in challenge tooltip is incorrect.
- Fix: [#425] Changing resolution in fullscreen mode doesn't work.
- Fix: [#428] Show an error when a vehicle can't be built due to invalid properties. (original bug)
- Fix: [#440] Final segment in town population graphs could show no population.
- Fix: [#467] Incorrect scrolling thumbs when leaving the bottom of an auto resizing window.
- Fix: [#478] Crash when opening narrow gauge tab on train purchasing window.

20.03 (2020-03-23)
------------------------------------------------------------------------
- Feature: [#347] Screenshots are now saved in PNG format.
- Change: [#380] Make keypad enter work the same as normal enter.
- Fix: [#226] Zooming to cursor is buggy on bigger maps.
- Fix: [#296] Correctly show challenge progression in save previews.
- Fix: [#297] Menu click sound not played.
- Fix: [#303] Play title music preference is not saved.
- Fix: [#340] Cargo rating is calculated incorrectly in some edge cases.
- Fix: [#349] Building a signal adds money (macOS/Linux only).
- Fix: [#383] Crash in construction window.
- Fix: Strings were not wrapping properly in the file browser window.

19.03 (2019-03-01)
------------------------------------------------------------------------
- Feature: [#163] Remove terraforming limits outside of scenario editor.
- Feature: [#178] Allow zooming to cursor position instead of viewport centre.
- Feature: [#192] The option window now includes OpenLoco-specific settings.
- Feature: [#203] Support multiple languages by loading text strings from YAML files.
- Feature: [#212] Add fullscreen support.
- Feature: [#221, #236] Implement audio through SDL2 mixer, introducing audio on Linux and macOS.
- Feature: [#237] Allow nearest neighbour scaling the game on integer intervals.
- Feature: [#275] Allow disabling the title screen music.
- Feature: [#279] Use OpenLoco logo for window icon. (Logo created by [Zcooger](https://github.com/Zcooger)).
- Change: [#107] Show git branch and short sha1 hash in version info line.
- Change: [#211] Store configuration file as YAML.
- Fix: [#219, #257] Prevent text from being drawn off-screen.
- Fix: Tooltips were calling the wrong event.

18.02 (2018-02-15)
------------------------------------------------------------------------
- Feature: [#12, #14, #50] Support for Linux and macOS.
- Feature: [#20] Support graphics data files from Stream distribution.
- Feature: Allow player to remove roads that are in use.
- Feature: Towns can now always be renamed (As seen in OpenTTD).
- Feature: Vehicle breakdowns can now be disabled (As seen in OpenTTD).
- Feature: Playable in a resizable window.
- Feature: Clicking track / road construction while holding shift will place 10 pieces in a row.
- Change: [#79] Store `game.cfg`, `plugin.dat` and `scores.dat` in OpenLoco config directory.
- Change: [#79] Disable file existence and size checks.<|MERGE_RESOLUTION|>--- conflicted
+++ resolved
@@ -1,12 +1,9 @@
 25.10+ (???)
 ------------------------------------------------------------------------
-<<<<<<< HEAD
-- Fix: [#3320] False potitive duplicate name detection when renaming vehicles (original bug).
-=======
 - Change: [#3323] Refitting a vehicle or removing components from it now asks for confirmation if the vehicle contains any cargo.
 - Fix: [#2797] Single player scenario scores reset when adding a new scenario.
 - Fix: [#3281] Modifying the news options does not trigger a config file write, potentially losing the changes.
->>>>>>> ab6959e0
+- Fix: [#3320] False potitive duplicate name detection when renaming vehicles (original bug).
 
 25.10 (2025-10-10)
 ------------------------------------------------------------------------
