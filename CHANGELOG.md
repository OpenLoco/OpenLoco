--- conflicted
+++ resolved
@@ -1,13 +1,10 @@
 25.03+ (???)
 ------------------------------------------------------------------------
-<<<<<<< HEAD
+- Fix: [#2703, #2704, #3033] Set currently playing track correctly after clicking "Next music track" button and after unchecking "Play Music".
 - Fix: [#3038] Music changing when unpausing the game.
-=======
-- Fix: [#2703, #2704, #3033] Set currently playing track correctly after clicking "Next music track" button and after unchecking "Play Music".
 - Fix: [#3067] Prevent pixel artifacts from incomplete redraws when shifting the viewport.
 - Fix: [#3068] The construction button is missing a border around it.
 - Fix: [#3075] The top toolbar menu can default to showing airports when they are unavailable.
->>>>>>> 065499b8
 
 25.03 (2025-03-31)
 ------------------------------------------------------------------------
