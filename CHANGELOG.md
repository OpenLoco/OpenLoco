--- conflicted
+++ resolved
@@ -1,8 +1,6 @@
-<<<<<<< HEAD
+25.04+ (???)
+------------------------------------------------------------------------
 - Fix: [#2739] Game appearing blurry at odd resolutions when using a window scale factor of 2.0.
-=======
-25.04+ (???)
-------------------------------------------------------------------------
 
 25.04 (2025-04-28)
 ------------------------------------------------------------------------
@@ -50,7 +48,6 @@
 - Fix: [#2818] Incorrect bridge segment shown on some rotations.
 - Fix: [#2829] Large performance regression when using a window scale factor of 1.0.
 - Fix: [#2836] Stations with glass draw incorrectly when there are catenary wires.
->>>>>>> 1e1aab1b
 
 24.12 (2024-12-27)
 ------------------------------------------------------------------------
