25.03+ (???)
------------------------------------------------------------------------
- Fix: [#3067] Prevent pixel artifacts from incomplete redraws when shifting the viewport.
- Fix: [#3068] The construction button is missing a border around it.
- Fix: [#3075] The top toolbar menu can default to showing airports when they are unavailable.

25.03 (2025-03-31)
------------------------------------------------------------------------
- Feature: [#3047] Add OpenGraphics replacements for RE 4/4, the interface skin, and all walls.
- Change: [#2457] Right mouse dragging in ScrollViews now respects "Invert right mouse dragging" option.
<<<<<<< HEAD
- Fix: [#2703, #2704, #3033] Set currently playing track correctly after clicking "Next music track" button and after unchecking "Play Music".
=======
- Fix: [#1689] Reliability penalty for newly designed vehicles not removed after two years.
>>>>>>> 08a7016f
- Fix: [#2972] More vehicle-related messages not using the correct vehicle name string.
- Fix: [#2984] Areas of forbid trams checkboxes covering forbidding trucks checkboxes.
- Fix: [#3013] Fix issue causing AI to potentially miscalculate town cargo types. (original bug)
- Fix: [#3017] Bankruptcy warnings in wrong order.

25.02 (2025-02-28)
------------------------------------------------------------------------
- Fix: [#2701] Town names are not always generated correctly.
- Fix: [#2764] Scroll view item selection is wrong after switching window focus.
- Fix: [#2864] News messages are drawn incorrectly.
- Fix: [#2866] Vehicles lengths with 0 in the tenths place being displayed incorrectly.
- Fix: [#2876] Setting the UI scale back to 1.0 when using Fullscreen mode would freeze the screen.
- Fix: [#2895] Unable to set ship waypoints.
- Fix: [#2911] Forbidding trams/buses/trucks does not work as expected.
- Fix: [#2917] Vehicles aren't available after adding them with the Object Selection window.
- Fix: [#2926] The toggle jail cheat doesn't actually toggle when currently jailed.
- Fix: [#2930] Sandbox mode no longer allows AI companies or towns to remove indestructible buildings.
- Fix: [#2931] Mouse movement not being frame rate independent, causing odd panning behavior.
- Fix: [#2938] Error messages containing a competitor image are not laid out properly.
- Fix: [#2966] Vehicle-related news messages not using the right vehicle string.

25.01 (2025-01-30)
------------------------------------------------------------------------
- Feature: [#2859] Add Class 656 OpenGraphics vehicle.
- Fix: [#2613] Crash when unpacking objects from a save file.
- Fix: [#2805] Inflation calculation potentially going wrong with large values.
- Fix: [#2810] Large performance regression when there are a lot of vehicles.
- Fix: [#2818] Incorrect bridge segment shown on some rotations.
- Fix: [#2829] Large performance regression when using a window scale factor of 1.0.
- Fix: [#2836] Stations with glass draw incorrectly when there are catenary wires.

24.12 (2024-12-27)
------------------------------------------------------------------------
- Feature: [#2816] Add Swedish localisation.
- Fix: [#2667] Music stops working when only one track is selected or available.
- Fix: [#2761] Potential crash when the Locomotion game folder is changed.
- Fix: [#2776, #2777] Bridge support image ordering incorrect and invisible bridge platforms over buildings.
- Fix: [#2778] News has celebration sound for player company going bankrupt.
- Fix: [#2785] Unique names for industries incorrectly generated.
- Fix: [#2791] Station cargo image incorrect for high quantities of cargo.
- Fix: [#2806] Vehicle objects with zeroed base sound frequency are inaudible.

24.11 (2024-11-28)
------------------------------------------------------------------------
- Feature: [#2697] Add initial OpenGraphics custom assets.
- Change: [#2708] "Show Options Window" keyboard shortcut now works in the title screen.
- Change: [#2758] Screenshots are now saved in a dedicated `screenshots` subfolder in OpenLoco's user config folder.
- Change: [#2770] The Object Selection window no longer shows full paths for filenames.
- Fix: [#2676] Cargo labels are misaligned in vehicle window.
- Fix: [#2678] Incorrect vehicle draw order and general vehicle clipping.
- Fix: [#2690] Inability to remove certain track pieces.
- Fix: [#2691] Scenarios with original procedural terrain generation could crash.
- Fix: [#2692] Inability to place certain track pieces.
- Fix: [#2705] Scaffolding on large buildings displayed incorrectly.
- Fix: [#2717] Crash when generating a landscape with the river meander rate set to 1.
- Fix: [#2718] North arrow image not changing to reflect rotation on the Map window.
- Fix: [#2722] Crash when buses restarted automatically.
- Fix: [#2723] Crash when creating a scenario with more than 15 predefined competitor objects.
- Fix: [#2724] Crash on malformed objects with broken image tables.
- Fix: [#2725] Currency preference selection shows invalid data.
- Fix: [#2727] Bankruptcy warnings do not appear.
- Fix: [#2735] Map generator does not set the season on trees.
- Fix: [#2742] Sound effects playing when title screen is paused.
- Fix: [#2743] Title music not playing while scenario is loading.

24.10 (2024-10-20)
------------------------------------------------------------------------
- Feature: [#1687] Objects can be placed in sub folders in new custom object folder.
- Feature: [#2629] The object selection window now groups relevant object tabs together.
- Change: [#2666] The charts in the company list window can now be resized.
- Fix: [#2540, #2655] Incorrect drawing order for track and track additions causing vehicle clipping.
- Fix: [#2612] Crash when constructing trams underground with Shift key pressed.
- Fix: [#2625] Crash when resizing the window during the Intro.
- Fix: [#2628] Crash when a train has no cars.
- Fix: [#2657] Lines depicting aircraft routes are drawn slightly fuzzy in the map window.

24.09.1 (2024-09-07)
------------------------------------------------------------------------
- Change: [#2617] Report terrain generation progress more incrementally, so it doesn't appear stuck.
- Fix: [#2613] Landscape types around cliffs aren't applied correctly.
- Fix: [#2614] Randomly generated landscape can use invalid coordinates, leading to a crash.
- Fix: [#2618] Reversed car components displayed incorrectly in vehicle window.
- Fix: [#2619] Level crossings display incorrectly when they are over track, trams and road.

24.09 (2024-09-01)
------------------------------------------------------------------------
- Feature: [#2597] The map generator now allows carving rivers through the landscape.
- Change: [#2589] See-Through Bridges are now part of the viewing options.
- Change: [#2600] The landscape can now be regenerated from all tabs in the Landscape Generation window.
- Fix: [#2372] Large (16xN) stations could not be created without cheats.
- Fix: [#2592] Industry ghosts always destroy first industry instead of ghost.
- Fix: [#2601] Highlighted items don't always blink correctly in the mini maps for transport routes and ownership.
- Fix: [#2604] Crash when viewing the bridge tooltip in the construction window.

24.08 (2024-08-19)
------------------------------------------------------------------------
- Change: [#2569] Removing overhead or third rail track mods now takes selected section mode into account.
- Change: [#2578] Scrollbars are now hidden if the scrollable widget is not actually overflowing.
- Change: [#2579] Error messages are now easier to read.
- Fix: [#1668] Crash when setting preferred currency to an object that no longer exists. (original bug)
- Fix: [#2520] Crash when loading certain saves from the title screen.
- Fix: [#2555] Crash when setting preferred company to an object that no longer exists.
- Fix: [#2556] Incorrect height markers on surfaces.
- Fix: [#2557] Unable to change the fullscreen resolution.
- Fix: [#2574] Left turn tunnels do not draw.
- Fix: [#2576] Incoming message sound effects option is not saved properly.
- Fix: [#2578] Scrollbars do not always update correctly when a window is being resized.

24.07 (2024-07-23)
------------------------------------------------------------------------
- Fix: [#2514] Crash when running OpenLoco with older VC++ runtime files.
- Fix: [#2523] Autosaves are generated monthly regardless of frequency setting.
- Fix: [#2527] Ghost vehicles stay placed down when placement is interrupted.
- Fix: [#2529] Overhead preview image is empty.

24.06 (2024-06-28)
------------------------------------------------------------------------
- Change: [#2473] Progress bars no longer pop up for autosaves.
- Change: [#2509] The options window can now be opened with a keyboard shortcut (unassigned by default).
- Fix: [#2180] In-game music does not restart when the game is resumed from pause.
- Fix: [#2341] Title music stops when clicking Load Game on title screen.
- Fix: [#2463] Allow removing protected structures (e.g. electricity pylons) when sandbox mode is enabled.

24.05.1 (2024-05-09)
------------------------------------------------------------------------
- Fix: [#2476] Potential crash in formatter when trying to load bad objects.

24.05 (2024-05-04)
------------------------------------------------------------------------
- Feature: [#2] The window limit has been increased from 12 to 64.
- Feature: [#1652] Display the production of each industry from the previous month in the industry list.
- Change: [#1014] Loading and saving save files and scenarios uses progress bars again.
- Change: [#2411] Internal progress bars can now be used during the object and scenario indexing processes.
- Change: [#2416] Most text input fields are no longer focused by default, allowing shortcuts to be used.
- Fix: [#2374] Height markers re-appear when building sloped track in construction window.
- Fix: [#2411] Progress bar windows are not actually rendered.
- Fix: [#2413] Gridlines are hidden when closing construction windows.
- Fix: [#2416] Cursors in embedded text fields are not rendering in the right position.
- Fix: [#2441] Can't change name of scenarios with text object selected.
- Fix: [#2470] Only one tunnel image drawn when there are multiple in the same surface tile.
- Technical: [#2456] Changing the in-game language has been sped up considerably.

24.04 (2024-04-07)
------------------------------------------------------------------------
- Fix: [#2375] PNG heightmaps are mirrored when generating terrain.
- Fix: [#2377] When cloning vehicle without having sufficient funds, the error message appears behind the window.
- Fix: [#2379] Text cursor is not rendering in the right position.
- Fix: [#2380] 'Number of smoothing passes' label is displayed incorrectly.
- Fix: [#2387] Potential crash when a vehicle is deleted while viewing vehicle orders.
- Fix: [#2388] Occasional crash after deleting a vehicle.
- Fix: [#2389] Cargo label and icons overlap in station construction tab.
- Fix: [#2396] Crash when creating a station of greater than 80 tiles.

24.03 (2024-03-30)
------------------------------------------------------------------------
- Feature: [#126] Station size limitations can now be disabled (though still max 80 tiles per station).
- Feature: [#1941] Landscapes can now be generated directly from 384x384 PNG images.
- Feature: [#2331] Allow setting a preferred owner face to be used for new games.
- Change: [#2324] Loading and saving landscapes now defaults to the OpenLoco user folder.
- Change: [#2328] In the landscape generation window, water options are now presented in a separate tab.
- Fix: [#2312] Object selection allowing deselection of in-use objects, leading to crashes.
- Fix: [#2316, #2321] Vehicles do not rotate in announcement for their invention.
- Fix: [#2352] Height-related station names generated incorrectly.
- Fix: [#2364] Scroll wheel not working on stepper widgets in the Landscape Generation and Tile Inspector windows.

24.02.1 (2024-02-28)
------------------------------------------------------------------------
- Fix: [#2310] Newly created stations and the tracks they are on have zero clearance.

24.02 (2024-02-24)
------------------------------------------------------------------------
- Change: [#2294] Track and road elements are now ignored when they are see-through.
- Fix: [#2255] Load/save window fails to show all files in some cases.
- Fix: [#2277] Dragging vehicle components does not visually remove the component being dragged in some cases.
- Fix: [#2282] Crash when generating landscape with smallest town size.
- Fix: [#2282] Town size selection does not match vanilla size selection.
- Fix: [#2283] Bankrupt AI companies are not being removed from the game.
- Fix: [#2287] Scroll wheel is not working in load/save window.
- Fix: [#2290] Construction arrows are not correctly invalidated.
- Fix: [#2291] Signals fail to be placed when selecting one end of large curve track.
- Fix: [#2293] See-through trees flag is ignored when right-clicking a viewport.

24.01.1 (2024-01-17)
------------------------------------------------------------------------
- Fix: [#2253] Game crashes when loading some save games on Windows.

24.01 (2024-01-14)
------------------------------------------------------------------------
- Feature: [#1238] Mountain tool is now a toggle, making it possible to specify the mountain table size.
- Feature: [#2228] Max terraform tool sizes have been increased from 10x10 to 64x64.
- Change: [#1180] Separate track/road see-through toggles.
- Change: [#2228] The landscape 'paint mode' button now uses a different paintbrush image.
- Change: [#2228] The landscape texture selection is now hidden until the 'paint' mode is activated.
- Change: [#2231] Separate trees/buildings/scenery see-through toggles.
- Fix: [#2162] Build Vehicle window is not properly reset if opened for new or existing vehicle.
- Fix: [#2210] Current language is not drawn correctly in options window.
- Fix: [#2231] Height mark shortcuts for land and tracks are swapped in some cases.
- Fix: [#2238] Scroll on map edge doesn't work for bottom and right edges.

23.12 (2023-12-17)
------------------------------------------------------------------------
- Fix: [#2200] Route through orders not working as expected.
- Fix: [#2203] Crash when clipping strings for display.
- Fix: [#2209] Town size limits are not being taken account in the map generator.
- Fix: [#2217] Road stations loading at incorrect rate under certain situations.
- Fix: [#2221] Cursor icon is reset when the game auto saves.
- Fix: [#2225] Improve scroll wheel behaviour for zooming under some circumstances.

23.11 (2023-11-26)
------------------------------------------------------------------------
- Fix: [#2111] Crash when viewing the orders of a vehicle and ai deletes a train.
- Fix: [#2114] The company face preview in the object selection window is the wrong size.
- Fix: [#2184] The game is stuck on a black screen for a long time on some double-density screen set-ups.

23.10 (2023-10-25)
------------------------------------------------------------------------
- Feature: [#2148] Build vehicle window: add search box and filters for cargo and powered/unpowered.
- Feature: [#2151] Add a cheat to disable the loading penalty at stations when vehicle length exceeds station length.
- Fix: [#1685] Crash when removing a crashed vehicle.
- Fix: [#2110] Very large signal placement cost when upgrading a signal.
- Fix: [#2152] Crash when too many messages to be shown.
- Fix: [#2153] Hang on scenario load when enabling custom owner name feature.

23.09 (2023-09-28)
------------------------------------------------------------------------
- Feature: [#2116] Allow hiding vanilla and/or custom objects in object selection window.
- Change: [#2018] Scroll bar thumbs now have a minimum size, making it easier to scroll long lists.
- Change: [#2117] Scenario editor can generate maps with no towns, matching vanilla behaviour.

23.08.1 (2023-08-30)
------------------------------------------------------------------------
- Fix: [#2095] Waypoints are not set properly in vehicle routing orders.

23.08 (2023-08-16)
------------------------------------------------------------------------
- Feature: [#2036] Vehicle object selection is now split into tabs by vehicle subtype.
- Change: [#61] Placing headquarters now respects the building rotation shortcut.
- Change: [#2078] Building construction ghosts now show finished buildings instead of scaffolding.
- Fix: [#56] Orphaned arrow bug when closing construction window with shortcut. (original bug)
- Fix: [#891] Non-ASCII characters do not show up correctly in directory listings.
- Fix: [#1852] Cannot navigate to different drive letters in load/save browse window (Windows only).
- Fix: [#2005] Right-clicking when display scaling is set to a fractional percent causes random scrolling of view.
- Fix: [#2047] Error message when closing the game while load/save prompt window is open.
- Fix: [#2053] Placing a headquarter preview ghost immediately removes any existing HQ.
- Fix: [#2060] Crash when loading or indexing custom objects with insufficient images (e.g. BR315ON.DAT).
- Fix: [#2077] Crash when generating scenario index if referenced custom cargo objects have been subsequently deleted.
- Fix: [#2078] Remove any leftover headquarter ghost when the company window is closed with a shortcut.
- Fix: [#2080] The map generator is not setting water levels correctly at map edges.
- Fix: [#2092] Scrollbar positions are not reset when changing filters in the object selection window.

23.07 (2023-07-25)
------------------------------------------------------------------------
- Feature: [#2013] Add headers for base/clearance height, direction, and ghost flag to the tile inspector.
- Feature: [#2019] Allow mouse scrolling on +/- stepper widgets to change their values.
- Fix: [#1999] Potential crash at startup due to the screen buffer being too small.
- Fix: [#2011] Crash when using terraform tools using a range that exceeds the map edge.
- Fix: [#2027] Crash when loading scenarios with a non-ASCII locomotion installation path.
- Fix: [#2028] Incorrect industry building clearing heights causing graphical glitches.
- Fix: [#2039] Crash/hang when clicking on news items of new vehicle available.
- Fix: [#2042] Crash when Data Execution Prevention (DEP) is enabled on all executables on Windows.
- Fix: [#2044] Incorrect error message when selecting an object fails in the object selection window.
- Technical: [#2004] Crash reports are no longer being generated (Windows only).

23.06.1 (2023-06-17)
------------------------------------------------------------------------
- Fix: [#1970] Water waves don't animate.
- Fix: [#1992] Crash when the AI uses vehicle refit command.
- Technical: [#1982] Performance improvements for file I/O and general cleanup of the stream interfaces.

23.06 (2023-06-12)
------------------------------------------------------------------------
- Feature: [#376] Allow fractional UI scaling in addition to integer scaling.
- Feature: [#418] Use hardware-backed SDL canvas when available for better performance.
- Feature: [#1963] Make news sound effects optional through message settings window.
- Feature: [#1973] Allow reversing a vehicle's route order table.
- Fix: [#1966] Unable to select terrain type for terrain painting.
- Fix: [#1968] Crash when game tries to plant trees during natural growth.

23.05 (2023-05-27)
------------------------------------------------------------------------
- Fix: [#1281] The construction window won't open under some circumstances.
- Fix: [#1942] Crash when attempting to clear a building with the clear construction tool.
- Fix: [#1946] Crash when loading openloco.yml config that has no shortcuts defined.
- Fix: [#1953] Cloning a vehicle doesn't copy cargo retrofit selection.
- Technical: [#1934] The performance of scrollable lists has been improved.

23.04.1 (2023-04-27)
------------------------------------------------------------------------
- Feature: [#1934] Present a list of objects that failed to load, instead of just the last one.
- Fix: [#1925] Not all custom objects are being exported into save files as expected.
- Fix: [#1929] Vehicles report local/express status incorrectly.

23.04 (2023-04-23)
------------------------------------------------------------------------
- Fix: [#1907] Hooks fail to install on ARM macOS with wine.
- Technical: [#1908] Detect if terminal is VT100 capable and uses colors for the output, can be disabled using [NO_COLOR](https://no-color.org/).

23.03 (2023-03-16)
------------------------------------------------------------------------
- Fix: [#1021] Excessive CPU usage when the Load/Save window is open.
- Fix: [#1783] Crash when drawing track tunnels under certain situations.
- Fix: [#1869] Crash when changing language.
- Fix: [#1875] Tooltips weren't line-wrapping properly.
- Fix: [#1882] Process hang when the game tries to crash uncleanly.
- Fix: [#1887] Autosave frequency dropdown not working.
- Fix: [#1888] Tree shadows disappeared and docks double displayed.
- Fix: [#1890] Crash when wrapping words that are longer than max width.

23.02 (2023-02-19)
------------------------------------------------------------------------
- Feature: [#1837] Add search/filter functionality to object selection window.
- Change: [#1823] Prevent edge scroll if the window has no input focus.
- Fix: [#1475] Slow view panning with uncaps FPS disabled.
- Fix: [#1763] Title music does not stop when unchecked in options window.
- Fix: [#1772] Toggling edge scrolling option does not work.
- Fix: [#1798] Memory leak when resizing the window.
- Fix: [#1842] Track, Road and Dock objects incorrectly unloaded causing packing issues.
- Fix: [#1853] Company list not sorted properly by status.

23.01 (2023-01-25)
------------------------------------------------------------------------
- Feature: [#1745] Add cheat to instantly win any scenario/challenge.
- Change: [#1698] The prompts asking to locate the Locomotion install folder have been improved.
- Fix: [#528] Snow rendering issue with Steam provided Locomotion.
- Fix: [#1750] Scenario index is not updated when in-game language changes.

22.12 (2022-12-22)
------------------------------------------------------------------------
- Feature: [#175, #938] Allow modifying object selection in-game (cheat menu).
- Feature: [#1664] Allow modifying scenario options in-game (cheat menu).
- Feature: [#1736] Allow disabling town renewal/expansion/growth (options menu).
- Change: [#1736] The miscellaneous options tab has been redesigned to reduce clutter.
- Fix: [#1727] Starting loan is not displayed properly in scenario options.
- Fix: [#1737] Unpacked objects accidentally get installed into wrong folder.
- Fix: [#1738] Last selected Misc building not remembered in Building Placement tab.

22.11 (2022-11-20)
------------------------------------------------------------------------
- Feature: [#1696] Display filename in object selection window.
- Fix: [#1549] Objects do not load localised strings.
- Fix: [#1676] Crash when viewing newly created scenarios in scenario list.
- Fix: [#1680] Title music plays in scenario editor.
- Fix: [#1711] Crash on linux when config folder for OpenLoco is not manually created.
- Fix: [#1720] Crash when indexing object files that fail validation.
- Fix: [#1720] Object selection not properly checking valid object selection.

22.10 (2022-10-09)
------------------------------------------------------------------------
- Feature: [#1608] Added character limit label in text input windows.
- Feature: [#1666] Allow saving giant (full map) screenshots.
- Change: [#1623] Title screen music volume is now bound to the music volume setting.
- Fix: [#1237] Long entity (company) names may be cut-off incorrectly.
- Fix: [#1650] Acquire all company assets cheat may cause some trains and trams to crash.

22.09 (2022-09-04)
------------------------------------------------------------------------
- Fix: [#1612] Ambient audio no longer playing.
- Fix: [#1613] Crash when viewing the Build Trains window with certain trains.
- Fix: [#1614] Crash when ai picks up none existent vehicles.

22.08 (2022-08-25)
------------------------------------------------------------------------
- Fix: [#729] Audio volume not initialised to config volume.
- Fix: [#1557] Vehicle capacity texts are corrupted.
- Fix: [#1578] Clang-compiled openloco does not list scenarios.
- Fix: [#1583] Newspaper text line height is wrong.
- Technical: [#1565] Any missing objects are now listed in the dev console when encountered.
- Technical: [#1600] Allow running OpenLoco through Wine on Apple Silicon Macs.

22.06.1 (2022-07-01)
------------------------------------------------------------------------
- Fix: [#1552] Crash on startup on release builds.

22.06 (2022-06-30)
------------------------------------------------------------------------
- Feature: [#1273] Added option to toggle visibility of cash pop-ups.
- Feature: [#1433] For tracked vehicles, show the length in the vehicle details window and object selection.
- Feature: [#1543] For multi-car vehicles, show the car count in vehicle details window.
- Fix: [#1510] No music in game.

22.05.1 (2022-05-17)
------------------------------------------------------------------------
- Fix: [#1504] Trains can get stuck on slopes under certain conditions causing a build up of negative speed.
- Fix: [#1505] Graphical glitch at edge of map making void have highest precedence when drawing.
- Fix: [#1508] Immediate failure of scenarios due to incorrect setting of time limit.

22.05 (2022-05-08)
------------------------------------------------------------------------
- Feature: [#1457] Added option to invert right-mouse panning the game view.
- Feature: [#1484] Hold shift when placing a vehicle to start it immediately.
- Fix: [#293] Menu screen and other window corruption when many objects loaded.
- Fix: [#1463] Crash when opening the build window under certain situations.
- Fix: [#1499] Trees are missing their wilt effects.
- Fix: [#1499] Certain trees display the wrong image for certain seasons.

22.04 (2022-04-12)
------------------------------------------------------------------------
- Feature: [#1316] Added a cheat to allow building locked vehicles.
- Feature: [#1435] Separate landscape height tool from landscape paint tool.
- Fix: [#1229] Reliability cheat would not apply to multi power locos.
- Fix: [#1241] Total vehicle power formatted incorrectly.
- Fix: [#1242] Cannot select both sides of a single way signals.
- Fix: [#1250] Cannot save landscape in scenario editor.
- Fix: [#1279] Various crashes when removing vehicles.
- Fix: [#1284] Delete key doesn't work in text input widgets.
- Fix: [#1379] Year formatted correctly in date cheat window.
- Fix: [#1393] Vehicles not sorted correctly in build vehicle window.
- Fix: [#1400] Imperial-to-metric power conversion didn't match vanilla.
- Fix: [#1424] Crash when loading a scenario after waiting on title screen.
- Fix: [#1434] Can set 0 or more than 80 towns in scenario editor.
- Fix: [#1449] Autopay tooltip was formatted poorly.
- Fix: [#1450] Some strings were erroneously referenced in the language files.
- Fix: [#1453] Vehicle modify button image disappears for certain company colours.

22.03.1 (2022-03-08)
------------------------------------------------------------------------
- Fix: [#1375] All vehicles are locked.

22.03 (2022-03-08)
------------------------------------------------------------------------
- Feature: [#1327] Readd the game intro (use commandline switch --intro to enable).
- Feature: [#1350] Show vehicle obsolete date in build vehicle window.
- Feature: [#1354] Added a cheat to display locked vehicles.
- Change: [#1276] Transferring cargo is now viable. The cargo age is calculated as the weighted average of the present and delivered cargo.
- Fix: [#239] Vehicles sound do not modify pitch and incorrect sounds can be loaded when loading saves.
- Fix: [#1280] Crash when removing crashed vehicles with news window open.
- Fix: [#1320] Inability to mark scenario as complete.
- Fix: [#1323] Playlist crash when setting the date really far into the future.
- Fix: [#1325] Crash when saving second loaded scenario of a playthrough.
- Fix: [#1328] Various object loading bugs related to custom object files causing crashes on load.
- Technical: [#1347] Now using OpenAL-soft engine for audio, replacing SDL2_mixer.

22.02 (2022-02-06)
------------------------------------------------------------------------
- Feature: [#1271] Vehicles display their total capacity in the cargo window.
- Feature: [#1278] Added a cheat to change the in-game date.
- Feature: [#1284] Added automatic loan repayment option in company finances window.
- Feature: [#1291] Modified the time panel date format to display day.
- Feature: [#1310] Added keyboard shortcuts for changing the game simulation speed.
- Fix: [#1236] Incorrect cargo capacity displayed for vehicle objects.

21.10 (2021-10-17)
------------------------------------------------------------------------
- Feature: [#1170] Add option to disable train reversing at signals.
- Fix: [#788] Opening windows larger than the game window might cause a crash.
- Fix: [#1166] Incorrect surface selection when over water.
- Fix: [#1176] Headquarters ghost destroys buildings.
- Fix: [#1178] Game does not start when no legacy config file is present.
- Fix: [#1179] Default shortcut keys are not assigned when no config file is present.
- Fix: [#1190] Terraform window's area increase/decrease buttons are not holdable.
- Fix: [#1218] Crash when saving landscapes or scenarios in the scenario editor.
- Fix: [#1222] Unable to right click interact with road stations built on neutral or ai created road.

21.09.1 (2021-09-14)
------------------------------------------------------------------------
- Fix: [#1161] Stuttering vehicle movement due to incorrect vehicle positions.
- Fix: [#1162] Signal side placement is inverted.
- Fix: [#1162] Single side signal removal incorrectly removing both signals.
- Fix: [#1162] Cursor hot spots are incorrect for some cursors.
- Fix: [#1167] Incorrect right click interact with some road pieces.
- Fix: [#1171] Vehicles incorrectly placed underground on load.
- Fix: [#1173] Turnaround track piece not selectable on right hand drive scenarios.

21.09 (2021-09-11)
------------------------------------------------------------------------
- Feature: [#784] Optional keyboard shortcuts for construction window.
- Change: [#1104] Exceptions now trigger a message box popup, instead of only being written to the console.
- Change: [#1141] The Enter key on the numeric keypad can now be bound separately.
- Fix: [#1108] Road selection not being remembered.
- Fix: [#1123] Right click interaction of road/tram causing crashes or money.
- Fix: [#1124] Confirmation prompt captions are not rendered correctly.
- Fix: [#1127] Crash during vehicle renewal cheat.
- Fix: [#1144] Options window spawns behind title logo.
- Fix: [#1146] Tram turnaround piece activates wrong button.

21.08 (2021-08-12)
------------------------------------------------------------------------
- Change: [#298] Planting clusters of trees now costs money and influences ratings outside of editor mode.
- Change: [#1079] Allow rotating buildings in town list by keyboard shortcut.
- Fix: [#366] People and mail cargo incorrectly delivered to far away stations. (original bug)
- Fix: [#1035] Incorrect colour selection when building buildings.
- Fix: [#1070] Crash when naming stations after exhausting natural names.
- Fix: [#1094] Repeated clicking on construction window not always working.
- Fix: [#1095] Individual expenses are drawn in red, not just the expenditure sums.
- Fix: [#1102] Invalid file error when clicking empty space in file browser.

21.07 (2021-07-18)
------------------------------------------------------------------------
- Feature: [#856] Allow filtering the vehicle list by station or cargo type.
- Fix: [#982] Incorrect rating calculation for cargo causing penalty for fast vehicles.
- Fix: [#984] Unable to reset/regenerate station names by using an empty name.
- Fix: [#1008] Inability to decrease max altitude for trees in landscape editor.
- Fix: [#1016] Incorrect detection of station causing incorrect smoke sounds.
- Fix: [#1044] Incorrect rotation of headquarters when placing. No scaffolding when placing headquarters.
- Technical: [#986] Stack misalignment in GCC builds caused unexplained crashes on Linux and Mac during interop hooks with loco.exe.
- Technical: [#993] Retry hook installation to fix incompatibles with older wine versions.
- Technical: [#1006] Add breakpad-based dumping for MSVC builds.

21.05 (2021-05-11)
------------------------------------------------------------------------
- Feature: [#184] Implement cheats window with financial, company, vehicle, and town cheats.
- Feature: [#857] Remember last save directory in configuration variable.
- Feature: [#923] Tween (linear interpolate) entities when frame limiter is uncapped for smoother movement.
- Change: [#975] The multiplayer toggle button on the title screen has been hidden, as multiplayer has not been reimplemented yet.
- Fix: [#914] Boats get stuck in approaching dock mode when water is above a certain height. This was incorrectly fixed in 21.04.1.
- Fix: [#923] Decouple viewport updates from game ticks for smoother panning and zooming.
- Fix: [#927] Some available industries are missing in the 'Fund new industries' tab.
- Fix: [#945] Station construction preview image is using wrong colours.
- Fix: [#957] Element name is not shown when inspecting track elements using the Tile Inspector.

21.04.1 (2021-04-14)
------------------------------------------------------------------------
- Fix: [#914] Boats get stuck in approaching dock mode when water is above a certain height.
- Fix: [#915] Money subtractions with large values incorrectly calculated causing negative money.

21.04 (2021-04-10)
------------------------------------------------------------------------
- Feature: [#451] Optionally show an FPS counter at the top of the screen.
- Feature: [#831] Add a tile inspector, allowing inspection of tile element data (read-only).
- Feature: [#853] Allow unlocking FPS by detaching game logic from rendering.
- Fix: [#391] Access violation in windows after exiting games.
- Fix: [#804] Enter key not confirming save prompt.
- Fix: [#809] Audio calculation not using the z axis.
- Fix: [#825] Potential crash when opening town rename prompt.
- Fix: [#838] Escape key doesn't work in confirmation windows.
- Fix: [#845] Town growth incorrectly calculated causing more aggressive growth than should be possible.
- Fix: [#853] The game run slightly, but noticeably, slower than vanilla Locomotion.
- Fix: [#860] Incorrect capacity information for vehicles that do not carry cargo (e.g. is a train engine).

21.03 (2021-03-06)
------------------------------------------------------------------------
- Feature: [#125] Allow construction while paused using a new optional cheats/debugging menu.
- Feature: [#796] Allow users to toggle sandbox mode in-game using the cheats menu.
- Change: [#361] The game now allows scenarios to start from 1800, with adjusted inflation.
- Change: [#787] Scenery and building interaction is now disabled when see-through.
- Fix: [#294] Crash when setting company name twice.
- Fix: [#697] Ghost elements are not removed in autosaves.
- Fix: [#794] Game does not stay paused while in construction mode.
- Fix: [#798] Setting waypoints on multitile track/road elements corrupts the position.
- Fix: [#801] Initial save path does not contain a trailing slash.
- Fix: [#807] Incorrect vehicle animation for speed based animations like hydrofoils when at max speed.

21.02 (2021-02-20)
------------------------------------------------------------------------
- Feature: [#122] Allow vehicles to be cloned from the vehicle window.
- Feature: [#690] Automatically save the game at regular intervals.
- Feature: [#702] Optional new map generator (experimental).
- Change: [#690] Default saved game directory is now in OpenLoco user directory.
- Change: [#762] The vehicle window now uses buttons for local/express mode.
- Fix: [#151] Mouse moves out of window when looking around.
- Fix: [#588] 'Cancel or Show Last Announcement' shortcut doesn't close announcements.
- Fix: [#679] Crash when changing ground texture.
- Fix: [#694] Selecting a song to play is guaranteed to not play it.
- Fix: [#712] Load / save window tries to show preview for item after last.
- Fix: [#721] Incorrect catchment area for airports.
- Fix: [#725] Company value graph does not display correctly.
- Fix: [#744] Rendering issues ('Z-fighting') with vehicles over bridges.
- Fix: [#766] Performance index is off by a factor of 10 in scenario options window.
- Fix: [#769] Waypoints for road vehicles could not be set.
- Fix: [#779] Town list displays the wrong amount of stations.

20.10 (2020-10-25)
------------------------------------------------------------------------
- Feature: [#569] Option/cheat to disable AI companies entirely.
- Fix: [#573] Crash caused by opening Road construction window.
- Fix: [#588] Crash caused by changing default audio device.
- Fix: [#595] Implementation mistake in CreateVehicle could lead to crashes.
- Fix: [#635] Land tool not working properly, due to tool drag events not passing on coordinates.
- Fix: [#648] Fix crash in vehicle update head caused by CreateVehicle.

20.07 (2020-07-26)
------------------------------------------------------------------------
- Feature: [#523] Holding the construction window's build or remove button will keep repeating the action.
- Removed: Clicking track / road construction while holding shift will place 10 pieces in a row.
- Fix: [#158] Pressing shift to build underground tracks automatically builds ten track pieces.
- Fix: [#390] Load/save window causes a crash when trying to access bad directories.
- Fix: [#397] Opening a tutorial crashes the game.
- Fix: [#485] Incorrect position of exhaust smoke on vehicles.
- Fix: [#491] Station/city name labels are hidden from viewport when saving.
- Fix: [#529] Tree-related industries are not updating properly.
- Fix: [#530] Industry production not starting up under some conditions.

20.05.1 (2020-05-30)
------------------------------------------------------------------------
- Fix: [#487] Checkbox behaviour reversed for industry opening/closing in landscape generation options.
- Fix: [#488] Repeated clicking may lead to a negative loan.
- Fix: [#494] Farms not producing grain for stations in Mountain Mayhem scenario.
- Fix: [#498] Clicking newly invented vehicle in news throws out of range exception.

20.05 (2020-05-24)
------------------------------------------------------------------------
- Feature: [#77] Add "Exit OpenLoco" to the main menu.
- Change: [#420] Disable window scale factor buttons when not applicable.
- Fix: [#264] Option 'Export plug-in objects with saved games' is partially cut off.
- Fix: [#299, #430] Crash due to added null-chars when manually specifying Locomotion directory.
- Fix: [#359] Widgets tied to tools could get stuck in pressed state.
- Fix: [#388] Re-center Options window on scale factor change.
- Fix: [#396] Preferred owner name is not saved.
- Fix: [#409] Incorrect refund cost when deleting signals.
- Fix: [#412] Game crashes after a while on Great Britain & Ireland 1930.
- Fix: [#423] Date in challenge tooltip is incorrect.
- Fix: [#425] Changing resolution in fullscreen mode doesn't work.
- Fix: [#428] Show an error when a vehicle can't be built due to invalid properties. (original bug)
- Fix: [#440] Final segment in town population graphs could show no population.
- Fix: [#467] Incorrect scrolling thumbs when leaving the bottom of an auto resizing window.
- Fix: [#478] Crash when opening narrow gauge tab on train purchasing window.

20.03 (2020-03-23)
------------------------------------------------------------------------
- Feature: [#347] Screenshots are now saved in PNG format.
- Change: [#380] Make keypad enter work the same as normal enter.
- Fix: [#226] Zooming to cursor is buggy on bigger maps.
- Fix: [#296] Correctly show challenge progression in save previews.
- Fix: [#297] Menu click sound not played.
- Fix: [#303] Play title music preference is not saved.
- Fix: [#340] Cargo rating is calculated incorrectly in some edge cases.
- Fix: [#349] Building a signal adds money (macOS/Linux only).
- Fix: [#383] Crash in construction window.
- Fix: Strings were not wrapping properly in the file browser window.

19.03 (2019-03-01)
------------------------------------------------------------------------
- Feature: [#163] Remove terraforming limits outside of scenario editor.
- Feature: [#178] Allow zooming to cursor position instead of viewport centre.
- Feature: [#192] The option window now includes OpenLoco-specific settings.
- Feature: [#203] Support multiple languages by loading text strings from YAML files.
- Feature: [#212] Add fullscreen support.
- Feature: [#221, #236] Implement audio through SDL2 mixer, introducing audio on Linux and macOS.
- Feature: [#237] Allow nearest neighbour scaling the game on integer intervals.
- Feature: [#275] Allow disabling the title screen music.
- Feature: [#279] Use OpenLoco logo for window icon. (Logo created by [Zcooger](https://github.com/Zcooger)).
- Change: [#107] Show git branch and short sha1 hash in version info line.
- Change: [#211] Store configuration file as YAML.
- Fix: [#219, #257] Prevent text from being drawn off-screen.
- Fix: Tooltips were calling the wrong event.

18.02 (2018-02-15)
------------------------------------------------------------------------
- Feature: [#12, #14, #50] Support for Linux and macOS.
- Feature: [#20] Support graphics data files from Stream distribution.
- Feature: Allow player to remove roads that are in use.
- Feature: Towns can now always be renamed (As seen in OpenTTD).
- Feature: Vehicle breakdowns can now be disabled (As seen in OpenTTD).
- Feature: Playable in a resizable window.
- Feature: Clicking track / road construction while holding shift will place 10 pieces in a row.
- Change: [#79] Store `game.cfg`, `plugin.dat` and `scores.dat` in OpenLoco config directory.
- Change: [#79] Disable file existence and size checks.<|MERGE_RESOLUTION|>--- conflicted
+++ resolved
@@ -1,5 +1,6 @@
 25.03+ (???)
 ------------------------------------------------------------------------
+- Fix: [#2703, #2704, #3033] Set currently playing track correctly after clicking "Next music track" button and after unchecking "Play Music".
 - Fix: [#3067] Prevent pixel artifacts from incomplete redraws when shifting the viewport.
 - Fix: [#3068] The construction button is missing a border around it.
 - Fix: [#3075] The top toolbar menu can default to showing airports when they are unavailable.
@@ -8,11 +9,7 @@
 ------------------------------------------------------------------------
 - Feature: [#3047] Add OpenGraphics replacements for RE 4/4, the interface skin, and all walls.
 - Change: [#2457] Right mouse dragging in ScrollViews now respects "Invert right mouse dragging" option.
-<<<<<<< HEAD
-- Fix: [#2703, #2704, #3033] Set currently playing track correctly after clicking "Next music track" button and after unchecking "Play Music".
-=======
 - Fix: [#1689] Reliability penalty for newly designed vehicles not removed after two years.
->>>>>>> 08a7016f
 - Fix: [#2972] More vehicle-related messages not using the correct vehicle name string.
 - Fix: [#2984] Areas of forbid trams checkboxes covering forbidding trucks checkboxes.
 - Fix: [#3013] Fix issue causing AI to potentially miscalculate town cargo types. (original bug)
