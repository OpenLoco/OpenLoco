--- conflicted
+++ resolved
@@ -1,11 +1,8 @@
 25.09+ (???)
 ------------------------------------------------------------------------
-<<<<<<< HEAD
-- Fix: [#2741] Tree, fence, and wall ghosts being left behind when using keyboard shortcuts that open the Terraform window (original bug).
-=======
+- Fix: [#2741] Tree, fence, and wall ghosts can be left behind when using Terraform keyboard shortcuts (original bug).
 - Fix: [#3294] Wrong error message when attempting to remove the headquarters of another company.
 - Fix: [#3301] Assigning keyboard shortcuts not working correctly, the function parameters were swapped.
->>>>>>> 379226c1
 
 25.09 (2025-09-30)
 ------------------------------------------------------------------------
