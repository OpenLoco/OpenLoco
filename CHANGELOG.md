24.11+ (???)
------------------------------------------------------------------------

24.11 (2024-11-28)
------------------------------------------------------------------------
- Feature: [#2697] Add initial OpenGraphics custom assets.
- Change: [#2708] "Show Options Window" keyboard shortcut now works in the title screen.
- Change: [#2758] Screenshots are now saved in a dedicated `screenshots` subfolder in OpenLoco's user config folder.
- Change: [#2770] The Object Selection window no longer shows full paths for filenames.
- Fix: [#2676] Cargo labels are misaligned in vehicle window.
- Fix: [#2678] Incorrect vehicle draw order and general vehicle clipping.
- Fix: [#2690] Inability to remove certain track pieces.
- Fix: [#2691] Scenarios with original procedural terrain generation could crash.
- Fix: [#2692] Inability to place certain track pieces.
- Fix: [#2705] Scaffolding on large buildings displayed incorrectly.
- Fix: [#2717] Crash when generating a landscape with the river meander rate set to 1.
- Fix: [#2718] North arrow image not changing to reflect rotation on the Map window.
- Fix: [#2722] Crash when buses restarted automatically.
- Fix: [#2723] Crash when creating a scenario with more than 15 predefined competitor objects.
- Fix: [#2724] Crash on malformed objects with broken image tables.
- Fix: [#2725] Currency preference selection shows invalid data.
- Fix: [#2727] Bankruptcy warnings do not appear.
- Fix: [#2735] Map generator does not set the season on trees.
<<<<<<< HEAD
- Fix: [#2667] Music stops working when only one track is selected or available.
=======
- Fix: [#2742] Sound effects playing when title screen is paused.
- Fix: [#2743] Title music not playing while scenario is loading.
>>>>>>> 402e0c57

24.10 (2024-10-20)
------------------------------------------------------------------------
- Feature: [#1687] Objects can be placed in sub folders in new custom object folder.
- Feature: [#2629] The object selection window now groups relevant object tabs together.
- Change: [#2666] The charts in the company list window can now be resized.
- Fix: [#2540, #2655] Incorrect drawing order for track and track additions causing vehicle clipping.
- Fix: [#2612] Crash when constructing trams underground with Shift key pressed.
- Fix: [#2625] Crash when resizing the window during the Intro.
- Fix: [#2628] Crash when a train has no cars.
- Fix: [#2657] Lines depicting aircraft routes are drawn slightly fuzzy in the map window.

24.09.1 (2024-09-07)
------------------------------------------------------------------------
- Change: [#2617] Report terrain generation progress more incrementally, so it doesn't appear stuck.
- Fix: [#2613] Landscape types around cliffs aren't applied correctly.
- Fix: [#2614] Randomly generated landscape can use invalid coordinates, leading to a crash.
- Fix: [#2618] Reversed car components displayed incorrectly in vehicle window.
- Fix: [#2619] Level crossings display incorrectly when they are over track, trams and road.

24.09 (2024-09-01)
------------------------------------------------------------------------
- Feature: [#2597] The map generator now allows carving rivers through the landscape.
- Change: [#2589] See-Through Bridges are now part of the viewing options
- Change: [#2600] The landscape can now be regenerated from all tabs in the Landscape Generation window.
- Fix: [#2372] Large (16xN) stations could not be created without cheats.
- Fix: [#2592] Industry ghosts always destroy first industry instead of ghost.
- Fix: [#2601] Highlighted items don't always blink correctly in the mini maps for transport routes and ownership.
- Fix: [#2604] Crash when viewing the bridge tooltip in the construction window.

24.08 (2024-08-19)
------------------------------------------------------------------------
- Change: [#2569] Removing overhead or third rail track mods now takes selected section mode into account.
- Change: [#2578] Scrollbars are now hidden if the scrollable widget is not actually overflowing.
- Change: [#2579] Error messages are now easier to read.
- Fix: [#1668] Crash when setting preferred currency to an object that no longer exists. (original bug)
- Fix: [#2520] Crash when loading certain saves from the title screen.
- Fix: [#2555] Crash when setting preferred company to an object that no longer exists.
- Fix: [#2556] Incorrect height markers on surfaces.
- Fix: [#2557] Unable to change the fullscreen resolution.
- Fix: [#2574] Left turn tunnels do not draw.
- Fix: [#2576] Incoming message sound effects option is not saved properly.
- Fix: [#2578] Scrollbars do not always update correctly when a window is being resized.

24.07 (2024-07-23)
------------------------------------------------------------------------
- Fix: [#2514] Crash when running OpenLoco with older VC++ runtime files.
- Fix: [#2523] Autosaves are generated monthly regardless of frequency setting.
- Fix: [#2527] Ghost vehicles stay placed down when placement is interrupted.
- Fix: [#2529] Overhead preview image is empty.

24.06 (2024-06-28)
------------------------------------------------------------------------
- Change: [#2473] Progress bars no longer pop up for autosaves.
- Change: [#2509] The options window can now be opened with a keyboard shortcut (unassigned by default).
- Fix: [#2180] In-game music does not restart when the game is resumed from pause.
- Fix: [#2341] Title music stops when clicking Load Game on title screen.
- Fix: [#2463] Allow removing protected structures (e.g. electricity pylons) when sandbox mode is enabled.

24.05.1 (2024-05-09)
------------------------------------------------------------------------
- Fix: [#2476] Potential crash in formatter when trying to load bad objects.

24.05 (2024-05-04)
------------------------------------------------------------------------
- Feature: [#2] The window limit has been increased from 12 to 64.
- Feature: [#1652] Display the production of each industry from the previous month in the industry list.
- Change: [#1014] Loading and saving save files and scenarios uses progress bars again.
- Change: [#2411] Internal progress bars can now be used during the object and scenario indexing processes.
- Change: [#2416] Most text input fields are no longer focused by default, allowing shortcuts to be used.
- Fix: [#2374] Height markers re-appear when building sloped track in construction window.
- Fix: [#2411] Progress bar windows are not actually rendered.
- Fix: [#2413] Gridlines are hidden when closing construction windows.
- Fix: [#2416] Cursors in embedded text fiels are not rendering in the right position.
- Fix: [#2441] Can't change name of scenarios with text object selected.
- Fix: [#2470] Only one tunnel image drawn when there are multiple in the same surface tile.
- Technical: [#2456] Changing the in-game language has been sped up considerably.

24.04 (2024-04-07)
------------------------------------------------------------------------
- Fix: [#2375] PNG heightmaps are mirrored when generating terrain.
- Fix: [#2377] When cloning vehicle without having sufficient funds, the error message appears below the window.
- Fix: [#2379] Text cursor is not rendering in the right position.
- Fix: [#2380] 'Number of smoothing passes' label is displayed incorrectly.
- Fix: [#2387] Potential crash when a vehicle is deleted while viewing vehicle orders.
- Fix: [#2388] Occasional crash after deleting a vehicle.
- Fix: [#2389] Cargo label and icons overlap in station construction tab.
- Fix: [#2396] Crash when creating a station of greater than 80 tiles.

24.03 (2024-03-30)
------------------------------------------------------------------------
- Feature: [#126] Station size limitations can now be disabled (though still max 80 tiles per station).
- Feature: [#1941] Landscapes can now be generated directly from 384x384 PNG images.
- Feature: [#2331] Allow setting a preferred owner face to be used for new games.
- Change: [#2324] Loading and saving landscapes now defaults to the OpenLoco user folder.
- Change: [#2328] In the landscape generation window, water options are now presented in a separate tab.
- Fix: [#2312] Object selection allowing deselection of in-use objects, leading to crashes.
- Fix: [#2316, #2321] Vehicles do not rotate in announcement for their invention.
- Fix: [#2352] Height-related station names generated incorrectly.
- Fix: [#2364] Scroll wheel not working on stepper widgets in the Landscape Generation and Tile Inspector windows.

24.02.1 (2024-02-28)
------------------------------------------------------------------------
- Fix: [#2310] Newly created stations and the tracks they are on have zero clearance.

24.02 (2024-02-24)
------------------------------------------------------------------------
- Change: [#2294] Track and road elements are now ignored when they are see-through.
- Fix: [#2277] Dragging vehicle components does not visually remove the component being dragged in some cases.
- Fix: [#2255] Load/save window fails to show all files in some cases.
- Fix: [#2282] Crash when generating landscape with smallest town size.
- Fix: [#2282] Town size selection does not match vanilla size selection.
- Fix: [#2283] Bankrupt AI companies are not being removed from the game.
- Fix: [#2287] Scroll wheel is not working in load/save window.
- Fix: [#2290] Construction arrows are not correctly invalidated.
- Fix: [#2291] Signals fail to be placed when selecting one end of large curve track.
- Fix: [#2293] See-through trees flag is ignored when right-clicking a viewport.

24.01.1 (2024-01-17)
------------------------------------------------------------------------
- Fix: [#2253] Game crashes when loading some save games on Windows.

24.01 (2024-01-14)
------------------------------------------------------------------------
- Feature: [#1238] Mountain tool is now a toggle, making it possible to specify the mountain table size.
- Feature: [#2228] Max terraform tool sizes have been increased from 10x10 to 64x64.
- Change: [#1180] Separate track/road see-through toggles.
- Change: [#2231] Separate trees/buildings/scenery see-through toggles.
- Change: [#2228] The landscape 'paint mode' button now uses a different paintbrush image.
- Change: [#2228] The landscape texture selection is now hidden until the 'paint' mode is activated.
- Fix: [#2162] Build Vehicle window is not properly reset if opened for new or existing vehicle.
- Fix: [#2210] Current language is not drawn correctly in options window.
- Fix: [#2231] Height mark shortcuts for land and tracks are swapped in some cases.
- Fix: [#2238] Scroll on map edge doesn't work for bottom and right edges.

23.12 (2023-12-17)
------------------------------------------------------------------------
- Fix: [#2200] Route through orders not working as expected.
- Fix: [#2203] Crash when clipping strings for display.
- Fix: [#2209] Town size limits are not being taken account in the map generator.
- Fix: [#2217] Road stations loading at incorrect rate under certain situations.
- Fix: [#2221] Cursor icon is reset when the game auto saves.
- Fix: [#2225] Improve scroll wheel behaviour for zooming under some circumstances.

23.11 (2023-11-26)
------------------------------------------------------------------------
- Fix: [#2111] Crash when viewing the orders of a vehicle and ai deletes a train.
- Fix: [#2114] The company face preview in the object selection window is the wrong size.
- Fix: [#2184] The game is stuck on a black screen for a long time on some double-density screen set-ups.

23.10 (2023-10-25)
------------------------------------------------------------------------
- Feature: [#2148] Build vehicle window: add search box and filters for cargo and powered/unpowered.
- Feature: [#2151] Add a cheat to disable the loading penalty at stations when vehicle length exceeds station length.
- Fix: [#1685] Crash when removing a crashed vehicle.
- Fix: [#2110] Very large signal placement cost when upgrading a signal.
- Fix: [#2152] Crash when too many messages to be shown.
- Fix: [#2153] Hang on scenario load when enabling custom owner name feature.

23.09 (2023-09-28)
------------------------------------------------------------------------
- Feature: [#2116] Allow hiding vanilla and/or custom objects in object selection window.
- Change: [#2018] Scroll bar thumbs now have a minimum size, making it easier to scroll long lists.
- Change: [#2117] Scenario editor can generate maps with no towns, matching vanilla behaviour.

23.08.1 (2023-08-30)
------------------------------------------------------------------------
- Fix: [#2095] Waypoints are not set properly in vehicle routing orders.

23.08 (2023-08-16)
------------------------------------------------------------------------
- Feature: [#2036] Vehicle object selection is now split into tabs by vehicle subtype.
- Change: [#61] Placing headquarters now respects the building rotation shortcut.
- Change: [#2078] Building construction ghosts now show finished buildings instead of scaffolding.
- Fix: [#56] Orphaned arrow bug when closing construction window with shortcut (original bug).
- Fix: [#891] Non-ASCII characters do not show up correctly in directory listings.
- Fix: [#1852] Cannot navigate to different drive letters in load/save browse window (Windows only).
- Fix: [#2005] Right-clicking when display scaling is set to a fractional percent causes random scrolling of view.
- Fix: [#2047] Error message when closing the game while load/save prompt window is open.
- Fix: [#2053] Placing a headquarter preview ghost immediately removes any existing HQ.
- Fix: [#2060] Crash when loading or indexing custom objects with insufficient images (e.g. BR315ON.DAT).
- Fix: [#2077] Crash when generating scenario index if referenced custom cargo objects have been subsequently deleted.
- Fix: [#2078] Remove any leftover headquarter ghost when the company window is closed with a shortcut.
- Fix: [#2080] The map generator is not setting water levels correctly at map edges.
- Fix: [#2092] Scrollbar positions are not reset when changing filters in the object selection window.

23.07 (2023-07-25)
------------------------------------------------------------------------
- Feature: [#2013] Add headers for base/clearance height, direction, and ghost flag to the tile inspector.
- Feature: [#2019] Allow mouse scrolling on +/- stepper widgets to change their values.
- Fix: [#1999] Potential crash at startup due to the screen buffer being too small.
- Fix: [#2011] Crash when using terraform tools using a range that exceeds the map edge.
- Fix: [#2027] Crash when loading scenarios with a non-ASCII locomotion installtion path.
- Fix: [#2028] Incorrect industry building clearing heights causing graphical glitches.
- Fix: [#2039] Crash/hang when clicking on news items of new vehicle available.
- Fix: [#2042] Crash when Data Execution Prevention (DEP) is enabled on all executables on Windows.
- Fix: [#2044] Incorrect error message when selecting an object fails in the object selection window.
- Technical: [#2004] Crash reports are no longer being generated (Windows only).

23.06.1 (2023-06-17)
------------------------------------------------------------------------
- Fix: [#1970] Water waves don't animate.
- Fix: [#1992] Crash when the AI uses vehicle refit command.
- Technical: [#1982] Performance improvements for file I/O and general cleanup of the stream interfaces.

23.06 (2023-06-12)
------------------------------------------------------------------------
- Feature: [#376] Allow fractional UI scaling in addition to integer scaling.
- Feature: [#418] Use hardware-backed SDL canvas when available for better performance.
- Feature: [#1963] Make news sound effects optional through message settings window.
- Feature: [#1973] Allow reversing a vehice's route order table.
- Fix: [#1966] Unable to select terrain type for terrain painting.
- Fix: [#1968] Crash when game tries to plant trees during natural growth.

23.05 (2023-05-27)
------------------------------------------------------------------------
- Fix: [#1281] The construction window won't open under some circumstances.
- Fix: [#1942] Crash when attempting to clear a building with the clear construction tool.
- Fix: [#1946] Crash when loading openloco.yml config that has no shortcuts defined.
- Fix: [#1953] Cloning a vehicle doesn't copy cargo retrofit selection.
- Technical: [#1934] The performance of scrollable lists has been improved.

23.04.1 (2023-04-27)
------------------------------------------------------------------------
- Feature: [#1934] Present a list of objects that failed to load, instead of just the last one.
- Fix: [#1925] Not all custom objects are being exported into save files as expected.
- Fix: [#1929] Vehicles report local/express status incorrectly.

23.04 (2023-04-23)
------------------------------------------------------------------------
- Fix: [#1907] Hooks fail to install on ARM macOS with wine.
- Technical: [#1908] Detect if terminal is VT100 capable and uses colors for the output, can be disabled using [NO_COLOR](https://no-color.org/).

23.03 (2023-03-16)
------------------------------------------------------------------------
- Fix: [#1021] Excessive CPU usage when the Load/Save window is open.
- Fix: [#1783] Crash when drawing track tunnels under certain situations.
- Fix: [#1869] Crash when changing language.
- Fix: [#1875] Tooltips weren't line-wrapping properly.
- Fix: [#1882] Process hang when the game trys to crash uncleanly.
- Fix: [#1887] Autosave frequency dropdown not working.
- Fix: [#1888] Tree shadows disappeared and docks double displayed.
- Fix: [#1890] Crash when wrapping words that are longer than max width.

23.02 (2023-02-19)
------------------------------------------------------------------------
- Feature: [#1837]: Add search/filter functionality to object selection window.
- Change: [#1823] Prevent edge scroll if the window has no input focus.
- Fix: [#1475] Slow view panning with uncaps FPS disabled.
- Fix: [#1763] Title music does not stop when unchecked in options window.
- Fix: [#1772] Toggling edge scrolling option does not work.
- Fix: [#1798] Memory leak when resizing the window.
- Fix: [#1842] Track, Road and Dock objects incorrectly unloaded causing packing issues.
- Fix: [#1853] Company list not sorted properly by status.

23.01 (2023-01-25)
------------------------------------------------------------------------
- Feature: [#1745] Add cheat to instantly win any scenario/challenge.
- Change: [#1698] The prompts asking to locate the Locomotion install folder have been improved.
- Fix: [#528] Snow rendering issue with Steam provided Locomotion.
- Fix: [#1750] Scenario index is not updated when in-game language changes.

22.12 (2022-12-22)
------------------------------------------------------------------------
- Feature: [#175, #938] Allow modifying object selection in-game (cheat menu).
- Feature: [#1664] Allow modifying scenario options in-game (cheat menu).
- Feature: [#1736] Allow disabling town renewal/expansion/growth (options menu).
- Change: [#1736] The miscellaneous options tab has been redesigned to reduce clutter.
- Fix: [#1727] Starting loan is not displayed properly in scenario options.
- Fix: [#1737] Unpacked objects accidentally get installed into wrong folder.
- Fix: [#1738] Last selected Misc building not remembered in Building Placement tab.

22.11 (2022-11-20)
------------------------------------------------------------------------
- Feature: [#1696] Display filename in object selection window.
- Fix: [#1549] Objects do not load localised strings.
- Fix: [#1676] Crash when viewing newly created scenarios in scenario list.
- Fix: [#1680] Title music plays in scenario editor.
- Fix: [#1711] Crash on linux when config folder for OpenLoco is not manually created.
- Fix: [#1720] Crash when indexing object files that fail validation.
- Fix: [#1720] Object selection not properly checking valid object selection.

22.10 (2022-10-09)
------------------------------------------------------------------------
- Feature: [#1608] Added character limit label in text input windows.
- Feature: [#1666] Allow saving giant (full map) screenshots.
- Change: [#1623] Title screen music volume is now bound to the music volume setting.
- Fix: [#1237] Long entity (company) names may be cut-off incorrectly.
- Fix: [#1650] Acquire all company assets cheat may cause some trains and trams to crash.

22.09 (2022-09-04)
------------------------------------------------------------------------
- Fix: [#1612] Ambient audio no longer playing.
- Fix: [#1613] Crash when viewing the Build Trains window with certain trains.
- Fix: [#1614] Crash when ai picks up none existent vehicles.

22.08 (2022-08-25)
------------------------------------------------------------------------
- Fix: [#729] Audio volume not initialised to config volume.
- Fix: [#1557] Vehicle capacity texts are corrupted.
- Fix: [#1578] Clang-compiled openloco does not list scenarios.
- Fix: [#1583] Newspaper text line height is wrong.
- Technical: [#1565] Any missing objects are now listed in the dev console when encountered.
- Technical: [#1600] Allow running OpenLoco through Wine on Apple Silicon Macs

22.06.1 (2022-07-01)
------------------------------------------------------------------------
- Fix: [#1552] Crash on startup on release builds.

22.06 (2022-06-30)
------------------------------------------------------------------------
- Feature: [#1273] Added option to toggle visibility of cash pop-ups.
- Feature: [#1433] For tracked vehicles, show the length in the vehicle details window and object selection.
- Feature: [#1543] For multi-car vehicles, show the car count in vehicle details window.
- Fix: [#1510] No music in game.

22.05.1 (2022-05-17)
------------------------------------------------------------------------
- Fix: [#1504] Trains can get stuck on slopes under certain conditions causing a build up of negative speed.
- Fix: [#1505] Graphical glitch at edge of map making void have highest precedence when drawing.
- Fix: [#1508] Immediate failure of scenarios due to incorrect setting of time limit.

22.05 (2022-05-08)
------------------------------------------------------------------------
- Feature: [#1457] Added option to invert right-mouse panning the game view.
- Feature: [#1484] Hold shift when placing a vehicle to start it immediately.
- Fix: [#293] Menu screen and other window corruption when many objects loaded.
- Fix: [#1463] Crash when opening the build window under certain situations.
- Fix: [#1499] Trees are missing their wilt effects.
- Fix: [#1499] Certain trees display the wrong image for certain seasons.

22.04 (2022-04-12)
------------------------------------------------------------------------
- Feature: [#1316] Added a cheat to allow building locked vehicles.
- Feature: [#1435] Separate landscape height tool from landscape paint tool.
- Fix: [#1229] Reliability cheat would not apply to multi power locos.
- Fix: [#1241] Total vehicle power formatted incorrectly.
- Fix: [#1242] Cannot select both sides of a single way signals.
- Fix: [#1250] Cannot save landscape in scenario editor.
- Fix: [#1279] Various crashes when removing vehicles.
- Fix: [#1284] Delete key doesn't work in text input widgets.
- Fix: [#1379] Year formatted correctly in date cheat window.
- Fix: [#1393] Vehicles not sorted correctly in build vehicle window.
- Fix: [#1400] Imperial-to-metric power conversion didn't match vanilla.
- Fix: [#1424] Crash when loading a scenario after waiting on title screen.
- Fix: [#1434] Can set 0 or more than 80 towns in scenario editor.
- Fix: [#1449] Autopay tooltip was formatted poorly.
- Fix: [#1450] Some strings were erroneously referenced in the language files.
- Fix: [#1453] Vehicle modify button image disappears for certain company colours.

22.03.1 (2022-03-08)
------------------------------------------------------------------------
- Fix: [#1375] All vehicles are locked.

22.03 (2022-03-08)
------------------------------------------------------------------------
- Feature: [#1327] Readd the game intro (use commandline switch --intro to enable).
- Feature: [#1350] Show vehicle obsolete date in build vehicle window.
- Feature: [#1354] Added a cheat to display locked vehicles.
- Change: [#1276] Transfering cargo is now viable. The cargo age is calculated as the weighted average of the present and delivered cargo.
- Fix: [#239] Vehicles sound do not modify pitch and incorrect sounds can be loaded when loading saves.
- Fix: [#1280] Crash when removing crashed vehicles with news window open.
- Fix: [#1320] Inability to mark scenario as complete.
- Fix: [#1323] Playlist crash when setting the date really far into the future.
- Fix: [#1325] Crash when saving second loaded scenario of a playthrough.
- Fix: [#1328] Various object loading bugs related to custom object files causing crashes on load.
- Technical: [#1347] Now using OpenAL-soft engine for audio, replacing SDL2_mixer.

22.02 (2022-02-06)
------------------------------------------------------------------------
- Feature: [#1271] Vehicles display their total capacity in the cargo window.
- Feature: [#1278] Added a cheat to change the in-game date.
- Feature: [#1284] Added automatic loan repayment option in company finances window.
- Feature: [#1291] Modified the time panel date format to display day.
- Feature: [#1310] Added keyboard shortcuts for changing the game simulation speed.
- Fix: [#1236] Incorrect cargo capacity displayed for vehicle objects.

21.10 (2021-10-17)
------------------------------------------------------------------------
- Feature: [#1170] Add option to disable train reversing at signals.
- Fix: [#788] Opening windows larger than the game window might cause a crash.
- Fix: [#1166] Incorrect surface selection when over water.
- Fix: [#1176] Headquarters ghost destroys buildings.
- Fix: [#1178] Game does not start when no legacy config file is present.
- Fix: [#1179] Default shortcut keys are not assigned when no config file is present.
- Fix: [#1190] Terraform window's area increase/decrease buttons are not holdable.
- Fix: [#1218] Crash when saving landscapes or scenarios in the scenario editor.
- Fix: [#1222] Unable to right click interact with road stations built on neutral or ai created road.

21.09.1 (2021-09-14)
------------------------------------------------------------------------
- Fix: [#1161] Stuttering vehicle movement due to incorrect vehicle positions.
- Fix: [#1162] Signal side placement is inverted.
- Fix: [#1162] Single side signal removal incorrectly removing both signals.
- Fix: [#1162] Cursor hot spots are incorrect for some cursors.
- Fix: [#1167] Incorrect right click interact with some road pieces.
- Fix: [#1171] Vehicles incorrectly placed underground on load.
- Fix: [#1173] Turnaround track piece not selectable on right hand drive scenarios.

21.09 (2021-09-11)
------------------------------------------------------------------------
- Feature: [#784] Optional keyboard shortcuts for construction window.
- Change: [#1104] Exceptions now trigger a message box popup, instead of only being written to the console.
- Change: [#1141] The Enter key on the numeric keypad can now be bound separately.
- Fix: [#1108] Road selection not being remembered.
- Fix: [#1123] Right click interaction of road/tram causing crashes or money.
- Fix: [#1124] Confirmation prompt captions are not rendered correctly.
- Fix: [#1127] Crash during vehicle renewal cheat.
- Fix: [#1144] Options window spawns behind title logo.
- Fix: [#1146] Tram turnaround piece activates wrong button.

21.08 (2021-08-12)
------------------------------------------------------------------------
- Change: [#298] Planting clusters of trees now costs money and influences ratings outside of editor mode.
- Change: [#1079] Allow rotating buildings in town list by keyboard shortcut.
- Fix: [#366] Original Bug. People and mail cargo incorrectly delivered to far away stations.
- Fix: [#1035] Incorrect colour selection when building buildings.
- Fix: [#1070] Crash when naming stations after exhausting natural names.
- Fix: [#1094] Repeated clicking on construction window not always working.
- Fix: [#1095] Individual expenses are drawn in red, not just the expenditure sums.
- Fix: [#1102] Invalid file error when clicking empty space in file browser.

21.07 (2021-07-18)
------------------------------------------------------------------------
- Feature: [#856] Allow filtering the vehicle list by station or cargo type.
- Fix: [#982] Incorrect rating calculation for cargo causing penalty for fast vehicles.
- Fix: [#984] Unable to reset/regenerate station names by using an empty name.
- Fix: [#1008] Inability to decrease max altitude for trees in landscape editor.
- Fix: [#1016] Incorrect detection of station causing incorrect smoke sounds.
- Fix: [#1044] Incorrect rotation of headquarters when placing. No scaffolding when placing headquarters.
- Technical: [#986] Stack misalignment in GCC builds caused unexplained crashes on Linux and Mac during interop hooks with loco.exe.
- Technical: [#993] Retry hook installation to fix incompatibles with older wine versions.
- Technical: [#1006] Add breakpad-based dumping for MSVC builds

21.05 (2021-05-11)
------------------------------------------------------------------------
- Feature: [#184] Implement cheats window with financial, company, vehicle, and town cheats.
- Feature: [#857] Remember last save directory in configuration variable.
- Feature: [#923] Tween (linear interpolate) entities when frame limiter is uncapped for smoother movement.
- Change: [#975] The multiplayer toggle button on the title screen has been hidden, as multiplayer has not been reimplemented yet.
- Fix: [#914] Boats get stuck in approaching dock mode when water is above a certain height. This was incorrectly fixed in 21.04.1.
- Fix: [#923] Decouple viewport updates from game ticks for smoother panning and zooming.
- Fix: [#927] Some available industries are missing in the 'Fund new industries' tab.
- Fix: [#945] Station construction preview image is using wrong colours.
- Fix: [#957] Element name is not shown when inspecting track elements using the Tile Inspector.

21.04.1 (2021-04-14)
------------------------------------------------------------------------
- Fix: [#914] Boats get stuck in approaching dock mode when water is above a certain height.
- Fix: [#915] Money subtractions with large values incorrectly calculated causing negative money.

21.04 (2021-04-10)
------------------------------------------------------------------------
- Feature: [#451] Optionally show an FPS counter at the top of the screen.
- Feature: [#831] Add a tile inspector, allowing inspection of tile element data (read-only).
- Feature: [#853] Allow unlocking FPS by detaching game logic from rendering.
- Fix: [#391] Access violation in windows after exiting games.
- Fix: [#804] Enter key not confirming save prompt.
- Fix: [#809] Audio calculation not using the z axis.
- Fix: [#825] Potential crash when opening town rename prompt.
- Fix: [#838] Escape key doesn't work in confirmation windows.
- Fix: [#845] Town growth incorrectly calculated causing more aggressive growth than should be possible.
- Fix: [#853] The game run slightly, but noticeably, slower than vanilla Locomotion.
- Fix: [#860] Incorrect capacity information for vehicles that do not carry cargo (e.g. is a train engine).

21.03 (2021-03-06)
------------------------------------------------------------------------
- Feature: [#125] Allow construction while paused using a new optional cheats/debugging menu.
- Feature: [#796] Allow users to toggle sandbox mode in-game using the cheats menu.
- Change: [#361] The game now allows scenarios to start from 1800, with adjusted inflation.
- Change: [#787] Scenery and building interaction is now disabled when see-through.
- Fix: [#294] Crash when setting company name twice.
- Fix: [#697] Ghost elements are not removed in autosaves.
- Fix: [#794] Game does not stay paused while in construction mode.
- Fix: [#798] Setting waypoints on multitile track/road elements corrupts the position.
- Fix: [#801] Initial save path does not contain a trailing slash.
- Fix: [#807] Incorrect vehicle animation for speed based animations like hydrofoils when at max speed.

21.02 (2021-02-20)
------------------------------------------------------------------------
- Feature: [#122] Allow vehicles to be cloned from the vehicle window.
- Feature: [#690] Automatically save the game at regular intervals.
- Feature: [#702] Optional new map generator (experimental).
- Change: [#690] Default saved game directory is now in OpenLoco user directory.
- Change: [#762] The vehicle window now uses buttons for local/express mode.
- Fix: [#151] Mouse moves out of window when looking around.
- Fix: [#588] 'Cancel or Show Last Announcement' shortcut doesn't close announcements.
- Fix: [#679] Crash when changing ground texture.
- Fix: [#694] Selecting a song to play is guaranteed to not play it.
- Fix: [#712] Load / save window tries to show preview for item after last.
- Fix: [#721] Incorrect catchment area for airports.
- Fix: [#725] Company value graph does not display correctly.
- Fix: [#744] Rendering issues ('Z-fighting') with vehicles over bridges.
- Fix: [#766] Performance index is off by a factor of 10 in scenario options window.
- Fix: [#769] Waypoints for road vehicles could not be set.
- Fix: [#779] Town list displays the wrong amount of stations.

20.10 (2020-10-25)
------------------------------------------------------------------------
- Feature: [#569] Option/cheat to disable AI companies entirely.
- Fix: [#573] Crash caused by opening Road construction window.
- Fix: [#588] Crash caused by changing default audio device.
- Fix: [#595] Implementation mistake in CreateVehicle could lead to crashes.
- Fix: [#635] Land tool not working properly, due to tool drag events not passing on coordinates.
- Fix: [#648] Fix crash in vehicle update head caused by CreateVehicle.

20.07 (2020-07-26)
------------------------------------------------------------------------
- Feature: [#523] Holding the construction window's build or remove button will keep repeating the action.
- Removed: Clicking track / road construction while holding shift will place 10 pieces in a row.
- Fix: [#158] Pressing shift to build underground tracks automatically builds ten track pieces.
- Fix: [#390] Load/save window causes a crash when trying to access bad directories.
- Fix: [#397] Opening a tutorial crashes the game.
- Fix: [#485] Incorrect position of exhaust smoke on vehicles.
- Fix: [#491] Station/city name labels are hidden from viewport when saving.
- Fix: [#529] Tree-related industries are not updating properly.
- Fix: [#530] Industry production not starting up under some conditions.

20.05.1 (2020-05-30)
------------------------------------------------------------------------
- Fix: [#487] Checkbox behaviour reversed for industry opening/closing in landscape generation options.
- Fix: [#488] Repeated clicking may lead to a negative loan.
- Fix: [#494] Farms not producing grain for stations in Mountain Mayhem scenario.
- Fix: [#498] Clicking newly invented vehicle in news throws out of range exception.

20.05 (2020-05-24)
------------------------------------------------------------------------
- Feature: [#77] Add "Exit OpenLoco" to the main menu.
- Change: [#420] Disable window scale factor buttons when not applicable.
- Fix: [#264] Option 'Export plug-in objects with saved games' is partially cut off.
- Fix: [#299, #430] Crash due to added null-chars when manually specifying Locomotion directory.
- Fix: [#359] Widgets tied to tools could get stuck in pressed state.
- Fix: [#388] Re-center Options window on scale factor change.
- Fix: [#396] Preferred owner name is not saved.
- Fix: [#409] Incorrect refund cost when deleting signals.
- Fix: [#412] Game crashes after a while on Great Britain & Ireland 1930.
- Fix: [#423] Date in challenge tooltip is incorrect.
- Fix: [#425] Changing resolution in fullscreen mode doesn't work.
- Fix: [#428] Show an error when a vehicle can't be built due to invalid properties. (Original bug.)
- Fix: [#440] Final segment in town population graphs could show no population.
- Fix: [#467] Incorrect scrolling thumbs when leaving the bottom of an auto resizing window.
- Fix: [#478] Crash when opening narrow gauge tab on train purchasing window.

20.03 (2020-03-23)
------------------------------------------------------------------------
- Feature: [#347] Screenshots are now saved in PNG format.
- Change: [#380] Make keypad enter work the same as normal enter.
- Fix: [#226] Zooming to cursor is buggy on bigger maps.
- Fix: [#296] Correctly show challenge progression in save previews.
- Fix: [#297] Menu click sound not played.
- Fix: [#303] Play title music preference is not saved.
- Fix: [#340] Cargo rating is calculated incorrectly in some edge cases.
- Fix: [#349] Building a signal adds money (macOS/Linux only).
- Fix: [#383] Crash in construction window.
- Fix: Strings were not wrapping properly in the file browser window.

19.03 (2019-03-01)
------------------------------------------------------------------------
- Feature: [#163] Remove terraforming limits outside of scenario editor.
- Feature: [#178] Allow zooming to cursor position instead of viewport centre.
- Feature: [#192] The option window now includes OpenLoco-specific settings.
- Feature: [#203] Support multiple languages by loading text strings from YAML files.
- Feature: [#212] Add fullscreen support.
- Feature: [#221, #236] Implement audio through SDL2 mixer, introducing audio on Linux and macOS.
- Feature: [#237] Allow nearest neighbour scaling the game on integer intervals.
- Feature: [#275] Allow disabling the title screen music.
- Feature: [#279] Use OpenLoco logo for window icon. (Logo created by [Zcooger](https://github.com/Zcooger))
- Change: [#107] Show git branch and short sha1 hash in version info line.
- Change: [#211] Store configuration file as YAML.
- Fix: Tooltips were calling the wrong event.
- Fix: [#219, #257] Prevent text from being drawn off-screen.

18.02 (2018-02-15)
------------------------------------------------------------------------
- Feature: [#12, #14, #50] Support for Linux and macOS.
- Feature: [#20] Support graphics data files from Stream distribution.
- Feature: Allow player to remove roads that are in use.
- Feature: Towns can now always be renamed (As seen in OpenTTD).
- Feature: Vehicle breakdowns can now be disabled (As seen in OpenTTD).
- Feature: Playable in a resizable window.
- Feature: Clicking track / road construction while holding shift will place 10 pieces in a row.
- Change: [#79] Store `game.cfg`, `plugin.dat` and `scores.dat` in:
  - Windows: `%APPDATA%\OpenLoco`
  - Linux: `~/.config/openloco`
  - macOS: `~/Library/Application Support/OpenLoco`
- Change: [#79] Disable file existence and size checks.<|MERGE_RESOLUTION|>--- conflicted
+++ resolved
@@ -1,5 +1,6 @@
 24.11+ (???)
 ------------------------------------------------------------------------
+- Fix: [#2667] Music stops working when only one track is selected or available.
 
 24.11 (2024-11-28)
 ------------------------------------------------------------------------
@@ -21,12 +22,8 @@
 - Fix: [#2725] Currency preference selection shows invalid data.
 - Fix: [#2727] Bankruptcy warnings do not appear.
 - Fix: [#2735] Map generator does not set the season on trees.
-<<<<<<< HEAD
-- Fix: [#2667] Music stops working when only one track is selected or available.
-=======
 - Fix: [#2742] Sound effects playing when title screen is paused.
 - Fix: [#2743] Title music not playing while scenario is loading.
->>>>>>> 402e0c57
 
 24.10 (2024-10-20)
 ------------------------------------------------------------------------
