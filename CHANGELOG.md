24.03+ (???)
------------------------------------------------------------------------
<<<<<<< HEAD
- Fix: [#2375] PNG heightmaps are mirrored when generating terrain.
=======
- Fix: [#2377] When cloning vehicle without having sufficient funds, the error message appears below the window.
>>>>>>> e3113e43
- Fix: [#2379] Text cursor is not rendering in the right position.
- Fix: [#2380] 'Number of smoothing passes' label is displayed incorrectly.
- Fix: [#2396] Crash when creating a station of greater than 80 tiles.

24.03 (2024-03-30)
------------------------------------------------------------------------
- Feature: [#126] Station size limitations can now be disabled (though still max 80 tiles per station).
- Feature: [#1941] Landscapes can now be generated directly from 384x384 PNG images.
- Feature: [#2331] Allow setting a preferred owner face to be used for new games.
- Fix: [#2312] Object selection allowing deselection of in-use objects, leading to crashes.
- Fix: [#2316, #2321] Vehicles do not rotate in announcement for their invention.
- Fix: [#2352] Height-related station names generated incorrectly.
- Fix: [#2364] Scroll wheel not working on stepper widgets in the Landscape Generation and Tile Inspector windows.
- Change: [#2324] Loading and saving landscapes now defaults to the OpenLoco user folder.
- Change: [#2328] In the landscape generation window, water options are now presented in a separate tab.

24.02.1 (2024-02-28)
------------------------------------------------------------------------
- Fix: [#2310] Newly created stations and the tracks they are on have zero clearance.

24.02 (2024-02-24)
------------------------------------------------------------------------
- Fix: [#2277] Dragging vehicle components does not visually remove the component being dragged in some cases.
- Fix: [#2255] Load/save window fails to show all files in some cases.
- Fix: [#2282] Crash when generating landscape with smallest town size.
- Fix: [#2282] Town size selection does not match vanilla size selection.
- Fix: [#2283] Bankrupt AI companies are not being removed from the game.
- Fix: [#2287] Scroll wheel is not working in load/save window.
- Fix: [#2290] Construction arrows are not correctly invalidated.
- Fix: [#2291] Signals fail to be placed when selecting one end of large curve track.
- Fix: [#2293] See-through trees flag is ignored when right-clicking a viewport.
- Change: [#2294] Track and road elements are now ignored when they are see-through.

24.01.1 (2024-01-17)
------------------------------------------------------------------------
- Fix: [#2253] Game crashes when loading some save games on Windows.

24.01 (2024-01-14)
------------------------------------------------------------------------
- Feature: [#1238] Mountain tool is now a toggle, making it possible to specify the mountain table size.
- Feature: [#2228] Max terraform tool sizes have been increased from 10x10 to 64x64.
- Fix: [#2162] Build Vehicle window is not properly reset if opened for new or existing vehicle.
- Fix: [#2210] Current language is not drawn correctly in options window.
- Fix: [#2231] Height mark shortcuts for land and tracks are swapped in some cases.
- Fix: [#2238] Scroll on map edge doesn't work for bottom and right edges.
- Change: [#1180] Separate track/road see-through toggles.
- Change: [#2231] Separate trees/buildings/scenery see-through toggles.
- Change: [#2228] The landscape 'paint mode' button now uses a different paintbrush image.
- Change: [#2228] The landscape texture selection is now hidden until the 'paint' mode is activated.

23.12 (2023-12-17)
------------------------------------------------------------------------
- Fix: [#2200] Route through orders not working as expected.
- Fix: [#2203] Crash when clipping strings for display.
- Fix: [#2209] Town size limits are not being taken account in the map generator.
- Fix: [#2217] Road stations loading at incorrect rate under certain situations.
- Fix: [#2221] Cursor icon is reset when the game auto saves.
- Fix: [#2225] Improve scroll wheel behaviour for zooming under some circumstances.

23.11 (2023-11-26)
------------------------------------------------------------------------
- Fix: [#2111] Crash when viewing the orders of a vehicle and ai deletes a train.
- Fix: [#2114] The company face preview in the object selection window is the wrong size.
- Fix: [#2184] The game is stuck on a black screen for a long time on some double-density screen set-ups.

23.10 (2023-10-25)
------------------------------------------------------------------------
- Feature: [#2148] Build vehicle window: add search box and filters for cargo and powered/unpowered.
- Feature: [#2151] Add a cheat to disable the loading penalty at stations when vehicle length exceeds station length.
- Fix: [#1685] Crash when removing a crashed vehicle.
- Fix: [#2110] Very large signal placement cost when upgrading a signal.
- Fix: [#2152] Crash when too many messages to be shown.
- Fix: [#2153] Hang on scenario load when enabling custom owner name feature.

23.09 (2023-09-28)
------------------------------------------------------------------------
- Feature: [#2116] Allow hiding vanilla and/or custom objects in object selection window.
- Change: [#2018] Scroll bar thumbs now have a minimum size, making it easier to scroll long lists.
- Change: [#2117] Scenario editor can generate maps with no towns, matching vanilla behaviour.

23.08.1 (2023-08-30)
------------------------------------------------------------------------
- Fix: [#2095] Waypoints are not set properly in vehicle routing orders.

23.08 (2023-08-16)
------------------------------------------------------------------------
- Feature: [#2036] Vehicle object selection is now split into tabs by vehicle subtype.
- Change: [#61] Placing headquarters now respects the building rotation shortcut.
- Change: [#2078] Building construction ghosts now show finished buildings instead of scaffolding.
- Fix: [#56] Orphaned arrow bug when closing construction window with shortcut (original bug).
- Fix: [#891] Non-ASCII characters do not show up correctly in directory listings.
- Fix: [#1852] Cannot navigate to different drive letters in load/save browse window (Windows only).
- Fix: [#2005] Right-clicking when display scaling is set to a fractional percent causes random scrolling of view.
- Fix: [#2047] Error message when closing the game while load/save prompt window is open.
- Fix: [#2053] Placing a headquarter preview ghost immediately removes any existing HQ.
- Fix: [#2060] Crash when loading or indexing custom objects with insufficient images (e.g. BR315ON.DAT).
- Fix: [#2077] Crash when generating scenario index if referenced custom cargo objects have been subsequently deleted.
- Fix: [#2078] Remove any leftover headquarter ghost when the company window is closed with a shortcut.
- Fix: [#2080] The map generator is not setting water levels correctly at map edges.
- Fix: [#2092] Scrollbar positions are not reset when changing filters in the object selection window.

23.07 (2023-07-25)
------------------------------------------------------------------------
- Feature: [#2013] Add headers for base/clearance height, direction, and ghost flag to the tile inspector.
- Feature: [#2019] Allow mouse scrolling on +/- stepper widgets to change their values.
- Fix: [#1999] Potential crash at startup due to the screen buffer being too small.
- Fix: [#2011] Crash when using terraform tools using a range that exceeds the map edge.
- Fix: [#2027] Crash when loading scenarios with a non-ASCII locomotion installtion path.
- Fix: [#2028] Incorrect industry building clearing heights causing graphical glitches.
- Fix: [#2039] Crash/hang when clicking on news items of new vehicle available.
- Fix: [#2042] Crash when Data Execution Prevention (DEP) is enabled on all executables on Windows.
- Fix: [#2044] Incorrect error message when selecting an object fails in the object selection window.
- Technical: [#2004] Crash reports are no longer being generated (Windows only).

23.06.1 (2023-06-17)
------------------------------------------------------------------------
- Fix: [#1970] Water waves don't animate.
- Fix: [#1992] Crash when the AI uses vehicle refit command.
- Technical: [#1982] Performance improvements for file I/O and general cleanup of the stream interfaces.

23.06 (2023-06-12)
------------------------------------------------------------------------
- Feature: [#376] Allow fractional UI scaling in addition to integer scaling.
- Feature: [#418] Use hardware-backed SDL canvas when available for better performance.
- Feature: [#1963] Make news sound effects optional through message settings window.
- Feature: [#1973] Allow reversing a vehice's route order table.
- Fix: [#1966] Unable to select terrain type for terrain painting.
- Fix: [#1968] Crash when game tries to plant trees during natural growth.

23.05 (2023-05-27)
------------------------------------------------------------------------
- Fix: [#1281] The construction window won't open under some circumstances.
- Fix: [#1942] Crash when attempting to clear a building with the clear construction tool.
- Fix: [#1946] Crash when loading openloco.yml config that has no shortcuts defined.
- Fix: [#1953] Cloning a vehicle doesn't copy cargo retrofit selection.
- Technical: [#1934] The performance of scrollable lists has been improved.

23.04.1 (2023-04-27)
------------------------------------------------------------------------
- Feature: [#1934] Present a list of objects that failed to load, instead of just the last one.
- Fix: [#1925] Not all custom objects are being exported into save files as expected.
- Fix: [#1929] Vehicles report local/express status incorrectly.

23.04 (2023-04-23)
------------------------------------------------------------------------
- Fix: [#1907] Hooks fail to install on ARM macOS with wine.
- Change: [#1908] Detects if terminal is VT100 capable and uses colors for the output, can be disabled using [NO_COLOR](https://no-color.org/).

23.03 (2023-03-16)
------------------------------------------------------------------------
- Fix: [#1021] Excessive CPU usage when the Load/Save window is open.
- Fix: [#1783] Crash when drawing track tunnels under certain situations.
- Fix: [#1869] Crash when changing language.
- Fix: [#1875] Tooltips weren't line-wrapping properly.
- Fix: [#1882] Process hang when the game trys to crash uncleanly.
- Fix: [#1887] Autosave frequency dropdown not working.
- Fix: [#1888] Tree shadows disappeared and docks double displayed.
- Fix: [#1890] Crash when wrapping words that are longer than max width.

23.02 (2023-02-19)
------------------------------------------------------------------------
- Feature: [#1837]: Add search/filter functionality to object selection window.
- Fix: [#1475] Slow view panning with uncaps FPS disabled.
- Fix: [#1763] Title music does not stop when unchecked in options window.
- Fix: [#1772] Toggling edge scrolling option does not work.
- Fix: [#1798] Memory leak when resizing the window.
- Fix: [#1842] Track, Road and Dock objects incorrectly unloaded causing packing issues.
- Fix: [#1853] Company list not sorted properly by status.
- Change: [#1823] Prevent edge scroll if the window has no input focus.

23.01 (2023-01-25)
------------------------------------------------------------------------
- Feature: [#1745] Add cheat to instantly win any scenario/challenge.
- Fix: [#528] Snow rendering issue with Steam provided Locomotion.
- Fix: [#1750] Scenario index is not updated when in-game language changes.
- Change: [#1698] The prompts asking to locate the Locomotion install folder have been improved.

22.12 (2022-12-22)
------------------------------------------------------------------------
- Feature: [#175, #938] Allow modifying object selection in-game (cheat menu).
- Feature: [#1664] Allow modifying scenario options in-game (cheat menu).
- Feature: [#1736] Allow disabling town renewal/expansion/growth (options menu).
- Fix: [#1727] Starting loan is not displayed properly in scenario options.
- Fix: [#1737] Unpacked objects accidentally get installed into wrong folder.
- Fix: [#1738] Last selected Misc building not remembered in Building Placement tab.
- Change: [#1736] The miscellaneous options tab has been redesigned to reduce clutter.

22.11 (2022-11-20)
------------------------------------------------------------------------
- Feature: [#1696] Display filename in object selection window.
- Fix: [#1549] Objects do not load localised strings.
- Fix: [#1676] Crash when viewing newly created scenarios in scenario list.
- Fix: [#1680] Title music plays in scenario editor.
- Fix: [#1711] Crash on linux when config folder for OpenLoco is not manually created.
- Fix: [#1720] Crash when indexing object files that fail validation.
- Fix: [#1720] Object selection not properly checking valid object selection.

22.10 (2022-10-09)
------------------------------------------------------------------------
- Feature: [#1608] Added character limit label in text input windows.
- Feature: [#1666] Allow saving giant (full map) screenshots.
- Change: [#1623] Title screen music volume is now bound to the music volume setting.
- Fix: [#1237] Long entity (company) names may be cut-off incorrectly.
- Fix: [#1650] Acquire all company assets cheat may cause some trains and trams to crash.

22.09 (2022-09-04)
------------------------------------------------------------------------
- Fix: [#1612] Ambient audio no longer playing.
- Fix: [#1613] Crash when viewing the Build Trains window with certain trains.
- Fix: [#1614] Crash when ai picks up none existent vehicles.

22.08 (2022-08-25)
------------------------------------------------------------------------
- Fix: [#729] Audio volume not initialised to config volume.
- Fix: [#1557] Vehicle capacity texts are corrupted.
- Fix: [#1578] Clang-compiled openloco does not list scenarios.
- Fix: [#1583] Newspaper text line height is wrong.
- Technical: [#1565] Any missing objects are now listed in the dev console when encountered.
- Technical: [#1600] Allow running OpenLoco through Wine on Apple Silicon Macs

22.06.1 (2022-07-01)
------------------------------------------------------------------------
- Fix: [#1552] Crash on startup on release builds.

22.06 (2022-06-30)
------------------------------------------------------------------------
- Feature: [#1273] Added option to toggle visibility of cash pop-ups.
- Feature: [#1433] For tracked vehicles, show the length in the vehicle details window and object selection.
- Feature: [#1543] For multi-car vehicles, show the car count in vehicle details window.
- Fix: [#1510] No music in game.

22.05.1 (2022-05-17)
------------------------------------------------------------------------
- Fix: [#1504] Trains can get stuck on slopes under certain conditions causing a build up of negative speed.
- Fix: [#1505] Graphical glitch at edge of map making void have highest precedence when drawing.
- Fix: [#1508] Immediate failure of scenarios due to incorrect setting of time limit.

22.05 (2022-05-08)
------------------------------------------------------------------------
- Feature: [#1457] Added option to invert right-mouse panning the game view.
- Feature: [#1484] Hold shift when placing a vehicle to start it immediately.
- Fix: [#293] Menu screen and other window corruption when many objects loaded.
- Fix: [#1463] Crash when opening the build window under certain situations.
- Fix: [#1499] Trees are missing their wilt effects.
- Fix: [#1499] Certain trees display the wrong image for certain seasons.

22.04 (2022-04-12)
------------------------------------------------------------------------
- Feature: [#1316] Added a cheat to allow building locked vehicles.
- Feature: [#1435] Separate landscape height tool from landscape paint tool.
- Fix: [#1229] Reliability cheat would not apply to multi power locos.
- Fix: [#1241] Total vehicle power formatted incorrectly.
- Fix: [#1242] Cannot select both sides of a single way signals.
- Fix: [#1250] Cannot save landscape in scenario editor.
- Fix: [#1279] Various crashes when removing vehicles.
- Fix: [#1284] Delete key doesn't work in text input widgets.
- Fix: [#1379] Year formatted correctly in date cheat window.
- Fix: [#1393] Vehicles not sorted correctly in build vehicle window.
- Fix: [#1400] Imperial-to-metric power conversion didn't match vanilla.
- Fix: [#1424] Crash when loading a scenario after waiting on title screen.
- Fix: [#1434] Can set 0 or more than 80 towns in scenario editor.
- Fix: [#1449] Autopay tooltip was formatted poorly.
- Fix: [#1450] Some strings were erroneously referenced in the language files.
- Fix: [#1453] Vehicle modify button image disappears for certain company colours.

22.03.1 (2022-03-08)
------------------------------------------------------------------------
- Fix: [#1375] All vehicles are locked.

22.03 (2022-03-08)
------------------------------------------------------------------------
- Feature: [#1327] Readd the game intro (use commandline switch --intro to enable).
- Feature: [#1350] Show vehicle obsolete date in build vehicle window.
- Feature: [#1354] Added a cheat to display locked vehicles.
- Fix: [#239] Vehicles sound do not modify pitch and incorrect sounds can be loaded when loading saves.
- Fix: [#1280] Crash when removing crashed vehicles with news window open.
- Fix: [#1320] Inability to mark scenario as complete.
- Fix: [#1323] Playlist crash when setting the date really far into the future.
- Fix: [#1325] Crash when saving second loaded scenario of a playthrough.
- Fix: [#1328] Various object loading bugs related to custom object files causing crashes on load.
- Change: [#1276] Transfering cargo is now viable. The cargo age is calculated as the weighted average of the present and delivered cargo.
- Technical: [#1347] Now using OpenAL-soft engine for audio, replacing SDL2_mixer.

22.02 (2022-02-06)
------------------------------------------------------------------------
- Feature: [#1271] Vehicles display their total capacity in the cargo window.
- Feature: [#1278] Added a cheat to change the in-game date.
- Feature: [#1284] Added automatic loan repayment option in company finances window.
- Feature: [#1291] Modified the time panel date format to display day.
- Feature: [#1310] Added keyboard shortcuts for changing the game simulation speed.
- Fix: [#1236] Incorrect cargo capacity displayed for vehicle objects.

21.10 (2021-10-17)
------------------------------------------------------------------------
- Feature: [#1170] Add option to disable train reversing at signals.
- Fix: [#788] Opening windows larger than the game window might cause a crash.
- Fix: [#1166] Incorrect surface selection when over water.
- Fix: [#1176] Headquarters ghost destroys buildings.
- Fix: [#1178] Game does not start when no legacy config file is present.
- Fix: [#1179] Default shortcut keys are not assigned when no config file is present.
- Fix: [#1190] Terraform window's area increase/decrease buttons are not holdable.
- Fix: [#1218] Crash when saving landscapes or scenarios in the scenario editor.
- Fix: [#1222] Unable to right click interact with road stations built on neutral or ai created road.

21.09.1 (2021-09-14)
------------------------------------------------------------------------
- Fix: [#1161] Stuttering vehicle movement due to incorrect vehicle positions.
- Fix: [#1162] Signal side placement is inverted.
- Fix: [#1162] Single side signal removal incorrectly removing both signals.
- Fix: [#1162] Cursor hot spots are incorrect for some cursors.
- Fix: [#1167] Incorrect right click interact with some road pieces.
- Fix: [#1171] Vehicles incorrectly placed underground on load.
- Fix: [#1173] Turnaround track piece not selectable on right hand drive scenarios.

21.09 (2021-09-11)
------------------------------------------------------------------------
- Feature: [#784] Optional keyboard shortcuts for construction window.
- Fix: [#1108] Road selection not being remembered.
- Fix: [#1123] Right click interaction of road/tram causing crashes or money.
- Fix: [#1124] Confirmation prompt captions are not rendered correctly.
- Fix: [#1127] Crash during vehicle renewal cheat.
- Fix: [#1144] Options window spawns behind title logo.
- Fix: [#1146] Tram turnaround piece activates wrong button.
- Change: [#1104] Exceptions now trigger a message box popup, instead of only being written to the console.
- Change: [#1141] The Enter key on the numeric keypad can now be bound separately.

21.08 (2021-08-12)
------------------------------------------------------------------------
- Fix: [#366] Original Bug. People and mail cargo incorrectly delivered to far away stations.
- Fix: [#1035] Incorrect colour selection when building buildings.
- Fix: [#1070] Crash when naming stations after exhausting natural names.
- Fix: [#1094] Repeated clicking on construction window not always working.
- Fix: [#1095] Individual expenses are drawn in red, not just the expenditure sums.
- Fix: [#1102] Invalid file error when clicking empty space in file browser.
- Change: [#298] Planting clusters of trees now costs money and influences ratings outside of editor mode.
- Change: [#1079] Allow rotating buildings in town list by keyboard shortcut.

21.07 (2021-07-18)
------------------------------------------------------------------------
- Feature: [#856] Allow filtering the vehicle list by station or cargo type.
- Fix: [#982] Incorrect rating calculation for cargo causing penalty for fast vehicles.
- Fix: [#984] Unable to reset/regenerate station names by using an empty name.
- Fix: [#1008] Inability to decrease max altitude for trees in landscape editor.
- Fix: [#1016] Incorrect detection of station causing incorrect smoke sounds.
- Fix: [#1044] Incorrect rotation of headquarters when placing. No scaffolding when placing headquarters.
- Technical: [#986] Stack misalignment in GCC builds caused unexplained crashes on Linux and Mac during interop hooks with loco.exe.
- Technical: [#993] Retry hook installation to fix incompatibles with older wine versions.
- Technical: [#1006] Add breakpad-based dumping for MSVC builds

21.05 (2021-05-11)
------------------------------------------------------------------------
- Feature: [#184] Implement cheats window with financial, company, vehicle, and town cheats.
- Feature: [#857] Remember last save directory in configuration variable.
- Feature: [#923] Tween (linear interpolate) entities when frame limiter is uncapped for smoother movement.
- Fix: [#914] Boats get stuck in approaching dock mode when water is above a certain height. This was incorrectly fixed in 21.04.1.
- Fix: [#923] Decouple viewport updates from game ticks for smoother panning and zooming.
- Fix: [#927] Some available industries are missing in the 'Fund new industries' tab.
- Fix: [#945] Station construction preview image is using wrong colours.
- Fix: [#957] Element name is not shown when inspecting track elements using the Tile Inspector.
- Change: [#975] The multiplayer toggle button on the title screen has been hidden, as multiplayer has not been reimplemented yet.

21.04.1 (2021-04-14)
------------------------------------------------------------------------
- Fix: [#914] Boats get stuck in approaching dock mode when water is above a certain height.
- Fix: [#915] Money subtractions with large values incorrectly calculated causing negative money.

21.04 (2021-04-10)
------------------------------------------------------------------------
- Feature: [#451] Optionally show an FPS counter at the top of the screen.
- Feature: [#831] Add a tile inspector, allowing inspection of tile element data (read-only).
- Feature: [#853] Allow unlocking FPS by detaching game logic from rendering.
- Fix: [#391] Access violation in windows after exiting games.
- Fix: [#804] Enter key not confirming save prompt.
- Fix: [#809] Audio calculation not using the z axis.
- Fix: [#825] Potential crash when opening town rename prompt.
- Fix: [#838] Escape key doesn't work in confirmation windows.
- Fix: [#845] Town growth incorrectly calculated causing more aggressive growth than should be possible.
- Fix: [#853] The game run slightly, but noticeably, slower than vanilla Locomotion.
- Fix: [#860] Incorrect capacity information for vehicles that do not carry cargo (e.g. is a train engine).

21.03 (2021-03-06)
------------------------------------------------------------------------
- Feature: [#125] Allow construction while paused using a new optional cheats/debugging menu.
- Feature: [#796] Allow users to toggle sandbox mode in-game using the cheats menu.
- Fix: [#294] Crash when setting company name twice.
- Fix: [#697] Ghost elements are not removed in autosaves.
- Fix: [#794] Game does not stay paused while in construction mode.
- Fix: [#798] Setting waypoints on multitile track/road elements corrupts the position.
- Fix: [#801] Initial save path does not contain a trailing slash.
- Fix: [#807] Incorrect vehicle animation for speed based animations like hydrofoils when at max speed.
- Change: [#361] The game now allows scenarios to start from 1800, with adjusted inflation.
- Change: [#787] Scenery and building interaction is now disabled when see-through.

21.02 (2021-02-20)
------------------------------------------------------------------------
- Feature: [#122] Allow vehicles to be cloned from the vehicle window.
- Feature: [#690] Automatically save the game at regular intervals.
- Feature: [#702] Optional new map generator (experimental).
- Fix: [#151] Mouse moves out of window when looking around.
- Fix: [#588] 'Cancel or Show Last Announcement' shortcut doesn't close announcements.
- Fix: [#679] Crash when changing ground texture.
- Fix: [#694] Selecting a song to play is guaranteed to not play it.
- Fix: [#712] Load / save window tries to show preview for item after last.
- Fix: [#721] Incorrect catchment area for airports.
- Fix: [#725] Company value graph does not display correctly.
- Fix: [#744] Rendering issues ('Z-fighting') with vehicles over bridges.
- Fix: [#766] Performance index is off by a factor of 10 in scenario options window.
- Fix: [#769] Waypoints for road vehicles could not be set.
- Fix: [#779] Town list displays the wrong amount of stations.
- Change: [#690] Default saved game directory is now in OpenLoco user directory.
- Change: [#762] The vehicle window now uses buttons for local/express mode.

20.10 (2020-10-25)
------------------------------------------------------------------------
- Feature: [#569] Option/cheat to disable AI companies entirely.
- Fix: [#573] Crash caused by opening Road construction window.
- Fix: [#588] Crash caused by changing default audio device.
- Fix: [#595] Implementation mistake in CreateVehicle could lead to crashes.
- Fix: [#635] Land tool not working properly, due to tool drag events not passing on coordinates.
- Fix: [#648] Fix crash in vehicle update head caused by CreateVehicle.

20.07 (2020-07-26)
------------------------------------------------------------------------
- Feature: [#523] Holding the construction window's build or remove button will keep repeating the action.
- Fix: [#158] Pressing shift to build underground tracks automatically builds ten track pieces.
- Fix: [#390] Load/save window causes a crash when trying to access bad directories.
- Fix: [#397] Opening a tutorial crashes the game.
- Fix: [#485] Incorrect position of exhaust smoke on vehicles.
- Fix: [#491] Station/city name labels are hidden from viewport when saving.
- Fix: [#529] Tree-related industries are not updating properly.
- Fix: [#530] Industry production not starting up under some conditions.
- Removed: Clicking track / road construction while holding shift will place 10 pieces in a row.

20.05.1 (2020-05-30)
------------------------------------------------------------------------
- Fix: [#487] Checkbox behaviour reversed for industry opening/closing in landscape generation options.
- Fix: [#488] Repeated clicking may lead to a negative loan.
- Fix: [#494] Farms not producing grain for stations in Mountain Mayhem scenario.
- Fix: [#498] Clicking newly invented vehicle in news throws out of range exception.

20.05 (2020-05-24)
------------------------------------------------------------------------
- Feature: [#77] Add "Exit OpenLoco" to the main menu.
- Fix: [#264] Option 'Export plug-in objects with saved games' is partially cut off.
- Fix: [#299, #430] Crash due to added null-chars when manually specifying Locomotion directory.
- Fix: [#359] Widgets tied to tools could get stuck in pressed state.
- Fix: [#388] Re-center Options window on scale factor change.
- Fix: [#396] Preferred owner name is not saved.
- Fix: [#409] Incorrect refund cost when deleting signals.
- Fix: [#412] Game crashes after a while on Great Britain & Ireland 1930.
- Fix: [#423] Date in challenge tooltip is incorrect.
- Fix: [#425] Changing resolution in fullscreen mode doesn't work.
- Fix: [#428] Show an error when a vehicle can't be built due to invalid properties. (Original bug.)
- Fix: [#440] Final segment in town population graphs could show no population.
- Fix: [#467] Incorrect scrolling thumbs when leaving the bottom of an auto resizing window.
- Fix: [#478] Crash when opening narrow gauge tab on train purchasing window
- Change: [#420] Disable window scale factor buttons when not applicable.

20.03 (2020-03-23)
------------------------------------------------------------------------
- Feature: [#347] Screenshots are now saved in PNG format.
- Fix: [#226] Zooming to cursor is buggy on bigger maps.
- Fix: [#296] Correctly show challenge progression in save previews.
- Fix: [#297] Menu click sound not played.
- Fix: [#303] Play title music preference is not saved.
- Fix: [#340] Cargo rating is calculated incorrectly in some edge cases.
- Fix: [#349] Building a signal adds money (macOS/Linux only).
- Fix: [#383] Crash in construction window.
- Fix: Strings were not wrapping properly in the file browser window.
- Change: [#380] Make keypad enter work the same as normal enter.

19.03 (2019-03-01)
------------------------------------------------------------------------
- Feature: [#163] Remove terraforming limits outside of scenario editor.
- Feature: [#178] Allow zooming to cursor position instead of viewport centre.
- Feature: [#192] The option window now includes OpenLoco-specific settings.
- Feature: [#203] Support multiple languages by loading text strings from YAML files.
- Feature: [#212] Add fullscreen support.
- Feature: [#221, #236] Implement audio through SDL2 mixer, introducing audio on Linux and macOS.
- Feature: [#237] Allow nearest neighbour scaling the game on integer intervals.
- Feature: [#275] Allow disabling the title screen music.
- Feature: [#279] Use OpenLoco logo for window icon. (Logo created by [Zcooger](https://github.com/Zcooger))
- Fix: Tooltips were calling the wrong event.
- Fix: [#219, #257] Prevent text from being drawn off-screen.
- Change: [#107] Show git branch and short sha1 hash in version info line.
- Change: [#211] Store configuration file as YAML.

18.02 (2018-02-15)
------------------------------------------------------------------------
- Feature: [#12, #14, #50] Support for Linux and macOS.
- Feature: [#20] Support graphics data files from Stream distribution.
- Feature: Allow player to remove roads that are in use.
- Feature: Towns can now always be renamed (As seen in OpenTTD).
- Feature: Vehicle breakdowns can now be disabled (As seen in OpenTTD).
- Feature: Playable in a resizable window.
- Feature: Clicking track / road construction while holding shift will place 10 pieces in a row.
- Change: [#79] Store `game.cfg`, `plugin.dat` and `scores.dat` in:
  - Windows: `%APPDATA%\OpenLoco`
  - Linux: `~/.config/openloco`
  - macOS: `~/Library/Application Support/OpenLoco`
- Change: [#79] Disable file existence and size checks.<|MERGE_RESOLUTION|>--- conflicted
+++ resolved
@@ -1,10 +1,7 @@
 24.03+ (???)
 ------------------------------------------------------------------------
-<<<<<<< HEAD
 - Fix: [#2375] PNG heightmaps are mirrored when generating terrain.
-=======
 - Fix: [#2377] When cloning vehicle without having sufficient funds, the error message appears below the window.
->>>>>>> e3113e43
 - Fix: [#2379] Text cursor is not rendering in the right position.
 - Fix: [#2380] 'Number of smoothing passes' label is displayed incorrectly.
 - Fix: [#2396] Crash when creating a station of greater than 80 tiles.
