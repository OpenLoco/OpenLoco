--- conflicted
+++ resolved
@@ -3,11 +3,8 @@
 - Change: [#3323] Refitting a vehicle or removing components from it now asks for confirmation if the vehicle contains any cargo.
 - Fix: [#2797] Single player scenario scores reset when adding a new scenario.
 - Fix: [#3281] Modifying the news options does not trigger a config file write, potentially losing the changes.
-<<<<<<< HEAD
+- Fix: [#3314] Players can remove roads owned by other companies.
 - Fix: [#3315] Players can replace station elements owned by other companies.
-=======
-- Fix: [#3314] Players can remove roads owned by other companies.
->>>>>>> 67c62019
 
 25.10 (2025-10-10)
 ------------------------------------------------------------------------
