--- conflicted
+++ resolved
@@ -4,11 +4,8 @@
 - Feature: [#1484] Hold shift when placing a vehicle to start it immediately.
 - Fix: [#293] Menu screen and other window corruption when many objects loaded.
 - Fix: [#1463] Crash when opening the build window under certain situations.
-<<<<<<< HEAD
+- Fix: [#1499] Trees have a subtle wilt effect that was missing. Certain trees displayed the wrong image for certain seasons.
 - Change: [#1494] Changing game speed unpauses the game if the game is paused.
-=======
-- Fix: [#1499] Trees have a subtle wilt effect that was missing. Certain trees displayed the wrong image for certain seasons.
->>>>>>> 30a20ac8
 
 22.04 (2022-04-12)
 ------------------------------------------------------------------------
