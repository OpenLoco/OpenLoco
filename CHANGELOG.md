--- conflicted
+++ resolved
@@ -5,12 +5,9 @@
 - Fix: [#2797] Single player scenario scores reset when adding a new scenario.
 - Fix: [#3032] Toggling "Play Music" from the top toolbar does not refresh the status in the options window.
 - Fix: [#3281] Modifying the news options does not trigger a config file write, potentially losing the changes.
-<<<<<<< HEAD
-- Fix: [#3320] False potitive duplicate name detection when renaming vehicles (original bug).
-=======
 - Fix: [#3314] Players can remove roads owned by other companies.
 - Fix: [#3315] Players can replace station elements owned by other companies.
->>>>>>> 34b8a2c1
+- Fix: [#3320] False potitive duplicate name detection when renaming vehicles (original bug).
 
 25.10 (2025-10-10)
 ------------------------------------------------------------------------
