--- conflicted
+++ resolved
@@ -6,14 +6,11 @@
 - Fix: [#2876] Setting the UI scale back to 1.0 when using Fullscreen mode would freeze the screen.
 - Fix: [#2895] Unable to set ship waypoints.
 - Fix: [#2911] Forbidding trams/buses/trucks does not work as expected.
-<<<<<<< HEAD
-- Fix: [#2930] Sandbox mode no longer allows AI companies or towns to remove indestructible buildings.
-=======
 - Fix: [#2917] Vehicles aren't available after adding them with the Object Selection window.
 - Fix: [#2926] The toggle jail cheat doesn't actually toggle when currently jailed.
+- Fix: [#2930] Sandbox mode no longer allows AI companies or towns to remove indestructible buildings.
 - Fix: [#2931] Mouse movement not being frame rate independent, causing odd panning behavior.
 - Fix: [#2938] Error messages containing a competitor image are not laid out properly.
->>>>>>> 94c2bcd3
 
 25.01 (2025-01-30)
 ------------------------------------------------------------------------
