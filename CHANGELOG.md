23.10+ (???)
------------------------------------------------------------------------
<<<<<<< HEAD
- Fix: [#2114] The company face preview in the object selection window is the wrong size.
=======
- Fix: [#2111] Crash when viewing the orders of a vehicle and ai deletes a train.
>>>>>>> 7e670355
- Fix: [#2184] The game is stuck on a black screen for a long time on some double-density screen set-ups.

23.10 (2023-10-25)
------------------------------------------------------------------------
- Feature: [#2148] Build vehicle window: add search box and filters for cargo and powered/unpowered.
- Feature: [#2151] Add a cheat to disable the loading penalty at stations when vehicle length exceeds station length.
- Fix: [#1685] Crash when removing a crashed vehicle.
- Fix: [#2110] Very large signal placement cost when upgrading a signal.
- Fix: [#2152] Crash when too many messages to be shown.
- Fix: [#2153] Hang on scenario load when enabling custom owner name feature.

23.09 (2023-09-28)
------------------------------------------------------------------------
- Feature: [#2116] Allow hiding vanilla and/or custom objects in object selection window.
- Change: [#2018] Scroll bar thumbs now have a minimum size, making it easier to scroll long lists.
- Change: [#2117] Scenario editor can generate maps with no towns, matching vanilla behaviour.

23.08.1 (2023-08-30)
------------------------------------------------------------------------
- Fix: [#2095] Waypoints are not set properly in vehicle routing orders.

23.08 (2023-08-16)
------------------------------------------------------------------------
- Feature: [#2036] Vehicle object selection is now split into tabs by vehicle subtype.
- Change: [#61] Placing headquarters now respects the building rotation shortcut.
- Change: [#2078] Building construction ghosts now show finished buildings instead of scaffolding.
- Fix: [#56] Orphaned arrow bug when closing construction window with shortcut (original bug).
- Fix: [#891] Non-ASCII characters do not show up correctly in directory listings.
- Fix: [#1852] Cannot navigate to different drive letters in load/save browse window (Windows only).
- Fix: [#2005] Right-clicking when display scaling is set to a fractional percent causes random scrolling of view.
- Fix: [#2047] Error message when closing the game while load/save prompt window is open.
- Fix: [#2053] Placing a headquarter preview ghost immediately removes any existing HQ.
- Fix: [#2060] Crash when loading or indexing custom objects with insufficient images (e.g. BR315ON.DAT).
- Fix: [#2077] Crash when generating scenario index if referenced custom cargo objects have been subsequently deleted.
- Fix: [#2078] Remove any leftover headquarter ghost when the company window is closed with a shortcut.
- Fix: [#2080] The map generator is not setting water levels correctly at map edges.
- Fix: [#2092] Scrollbar positions are not reset when changing filters in the object selection window.

23.07 (2023-07-25)
------------------------------------------------------------------------
- Feature: [#2013] Add headers for base/clearance height, direction, and ghost flag to the tile inspector.
- Feature: [#2019] Allow mouse scrolling on +/- stepper widgets to change their values.
- Fix: [#1999] Potential crash at startup due to the screen buffer being too small.
- Fix: [#2011] Crash when using terraform tools using a range that exceeds the map edge.
- Fix: [#2027] Crash when loading scenarios with a non-ASCII locomotion installtion path.
- Fix: [#2028] Incorrect industry building clearing heights causing graphical glitches.
- Fix: [#2039] Crash/hang when clicking on news items of new vehicle available.
- Fix: [#2042] Crash when Data Execution Prevention (DEP) is enabled on all executables on Windows.
- Fix: [#2044] Incorrect error message when selecting an object fails in the object selection window.
- Technical: [#2004] Crash reports are no longer being generated (Windows only).

23.06.1 (2023-06-17)
------------------------------------------------------------------------
- Fix: [#1970] Water waves don't animate.
- Fix: [#1992] Crash when the AI uses vehicle refit command.
- Technical: [#1982] Performance improvements for file I/O and general cleanup of the stream interfaces.

23.06 (2023-06-12)
------------------------------------------------------------------------
- Feature: [#376] Allow fractional UI scaling in addition to integer scaling.
- Feature: [#418] Use hardware-backed SDL canvas when available for better performance.
- Feature: [#1963] Make news sound effects optional through message settings window.
- Feature: [#1973] Allow reversing a vehice's route order table.
- Fix: [#1966] Unable to select terrain type for terrain painting.
- Fix: [#1968] Crash when game tries to plant trees during natural growth.

23.05 (2023-05-27)
------------------------------------------------------------------------
- Fix: [#1281] The construction window won't open under some circumstances.
- Fix: [#1942] Crash when attempting to clear a building with the clear construction tool.
- Fix: [#1946] Crash when loading openloco.yml config that has no shortcuts defined.
- Fix: [#1953] Cloning a vehicle doesn't copy cargo retrofit selection.
- Technical: [#1934] The performance of scrollable lists has been improved.

23.04.1 (2023-04-27)
------------------------------------------------------------------------
- Feature: [#1934] Present a list of objects that failed to load, instead of just the last one.
- Fix: [#1925] Not all custom objects are being exported into save files as expected.
- Fix: [#1929] Vehicles report local/express status incorrectly.

23.04 (2023-04-23)
------------------------------------------------------------------------
- Fix: [#1907] Hooks fail to install on ARM macOS with wine.
- Change: [#1908] Detects if terminal is VT100 capable and uses colors for the output, can be disabled using [NO_COLOR](https://no-color.org/).

23.03 (2023-03-16)
------------------------------------------------------------------------
- Fix: [#1021] Excessive CPU usage when the Load/Save window is open.
- Fix: [#1783] Crash when drawing track tunnels under certain situations.
- Fix: [#1869] Crash when changing language.
- Fix: [#1875] Tooltips weren't line-wrapping properly.
- Fix: [#1882] Process hang when the game trys to crash uncleanly.
- Fix: [#1887] Autosave frequency dropdown not working.
- Fix: [#1888] Tree shadows disappeared and docks double displayed.
- Fix: [#1890] Crash when wrapping words that are longer than max width.

23.02 (2023-02-19)
------------------------------------------------------------------------
- Feature: [#1837]: Add search/filter functionality to object selection window.
- Fix: [#1475] Slow view panning with uncaps FPS disabled.
- Fix: [#1763] Title music does not stop when unchecked in options window.
- Fix: [#1772] Toggling edge scrolling option does not work.
- Fix: [#1798] Memory leak when resizing the window.
- Fix: [#1842] Track, Road and Dock objects incorrectly unloaded causing packing issues.
- Fix: [#1853] Company list not sorted properly by status.
- Change: [#1823] Prevent edge scroll if the window has no input focus.

23.01 (2023-01-25)
------------------------------------------------------------------------
- Feature: [#1745] Add cheat to instantly win any scenario/challenge.
- Fix: [#528] Snow rendering issue with Steam provided Locomotion.
- Fix: [#1750] Scenario index is not updated when in-game language changes.
- Change: [#1698] The prompts asking to locate the Locomotion install folder have been improved.

22.12 (2022-12-22)
------------------------------------------------------------------------
- Feature: [#175, #938] Allow modifying object selection in-game (cheat menu).
- Feature: [#1664] Allow modifying scenario options in-game (cheat menu).
- Feature: [#1736] Allow disabling town renewal/expansion/growth (options menu).
- Fix: [#1727] Starting loan is not displayed properly in scenario options.
- Fix: [#1737] Unpacked objects accidentally get installed into wrong folder.
- Fix: [#1738] Last selected Misc building not remembered in Building Placement tab.
- Change: [#1736] The miscellaneous options tab has been redesigned to reduce clutter.

22.11 (2022-11-20)
------------------------------------------------------------------------
- Feature: [#1696] Display filename in object selection window.
- Fix: [#1549] Objects do not load localised strings.
- Fix: [#1676] Crash when viewing newly created scenarios in scenario list.
- Fix: [#1680] Title music plays in scenario editor.
- Fix: [#1711] Crash on linux when config folder for OpenLoco is not manually created.
- Fix: [#1720] Crash when indexing object files that fail validation.
- Fix: [#1720] Object selection not properly checking valid object selection.

22.10 (2022-10-09)
------------------------------------------------------------------------
- Feature: [#1608] Added character limit label in text input windows.
- Feature: [#1666] Allow saving giant (full map) screenshots.
- Change: [#1623] Title screen music volume is now bound to the music volume setting.
- Fix: [#1237] Long entity (company) names may be cut-off incorrectly.
- Fix: [#1650] Acquire all company assets cheat may cause some trains and trams to crash.

22.09 (2022-09-04)
------------------------------------------------------------------------
- Fix: [#1612] Ambient audio no longer playing.
- Fix: [#1613] Crash when viewing the Build Trains window with certain trains.
- Fix: [#1614] Crash when ai picks up none existent vehicles.

22.08 (2022-08-25)
------------------------------------------------------------------------
- Fix: [#729] Audio volume not initialised to config volume.
- Fix: [#1557] Vehicle capacity texts are corrupted.
- Fix: [#1578] Clang-compiled openloco does not list scenarios.
- Fix: [#1583] Newspaper text line height is wrong.
- Technical: [#1565] Any missing objects are now listed in the dev console when encountered.
- Technical: [#1600] Allow running OpenLoco through Wine on Apple Silicon Macs

22.06.1 (2022-07-01)
------------------------------------------------------------------------
- Fix: [#1552] Crash on startup on release builds.

22.06 (2022-06-30)
------------------------------------------------------------------------
- Feature: [#1273] Added option to toggle visibility of cash pop-ups.
- Feature: [#1433] For tracked vehicles, show the length in the vehicle details window and object selection.
- Feature: [#1543] For multi-car vehicles, show the car count in vehicle details window.
- Fix: [#1510] No music in game.

22.05.1 (2022-05-17)
------------------------------------------------------------------------
- Fix: [#1504] Trains can get stuck on slopes under certain conditions causing a build up of negative speed.
- Fix: [#1505] Graphical glitch at edge of map making void have highest precedence when drawing.
- Fix: [#1508] Immediate failure of scenarios due to incorrect setting of time limit.

22.05 (2022-05-08)
------------------------------------------------------------------------
- Feature: [#1457] Added option to invert right-mouse panning the game view.
- Feature: [#1484] Hold shift when placing a vehicle to start it immediately.
- Fix: [#293] Menu screen and other window corruption when many objects loaded.
- Fix: [#1463] Crash when opening the build window under certain situations.
- Fix: [#1499] Trees are missing their wilt effects.
- Fix: [#1499] Certain trees display the wrong image for certain seasons.

22.04 (2022-04-12)
------------------------------------------------------------------------
- Feature: [#1316] Added a cheat to allow building locked vehicles.
- Feature: [#1435] Separate landscape height tool from landscape paint tool.
- Fix: [#1229] Reliability cheat would not apply to multi power locos.
- Fix: [#1241] Total vehicle power formatted incorrectly.
- Fix: [#1242] Cannot select both sides of a single way signals.
- Fix: [#1250] Cannot save landscape in scenario editor.
- Fix: [#1279] Various crashes when removing vehicles.
- Fix: [#1284] Delete key doesn't work in text input widgets.
- Fix: [#1379] Year formatted correctly in date cheat window.
- Fix: [#1393] Vehicles not sorted correctly in build vehicle window.
- Fix: [#1400] Imperial-to-metric power conversion didn't match vanilla.
- Fix: [#1424] Crash when loading a scenario after waiting on title screen.
- Fix: [#1434] Can set 0 or more than 80 towns in scenario editor.
- Fix: [#1449] Autopay tooltip was formatted poorly.
- Fix: [#1450] Some strings were erroneously referenced in the language files.
- Fix: [#1453] Vehicle modify button image disappears for certain company colours.

22.03.1 (2022-03-08)
------------------------------------------------------------------------
- Fix: [#1375] All vehicles are locked.

22.03 (2022-03-08)
------------------------------------------------------------------------
- Feature: [#1327] Readd the game intro (use commandline switch --intro to enable).
- Feature: [#1350] Show vehicle obsolete date in build vehicle window.
- Feature: [#1354] Added a cheat to display locked vehicles.
- Fix: [#239] Vehicles sound do not modify pitch and incorrect sounds can be loaded when loading saves.
- Fix: [#1280] Crash when removing crashed vehicles with news window open.
- Fix: [#1320] Inability to mark scenario as complete.
- Fix: [#1323] Playlist crash when setting the date really far into the future.
- Fix: [#1325] Crash when saving second loaded scenario of a playthrough.
- Fix: [#1328] Various object loading bugs related to custom object files causing crashes on load.
- Change: [#1276] Transfering cargo is now viable. The cargo age is calculated as the weighted average of the present and delivered cargo.
- Technical: [#1347] Now using OpenAL-soft engine for audio, replacing SDL2_mixer.

22.02 (2022-02-06)
------------------------------------------------------------------------
- Feature: [#1271] Vehicles display their total capacity in the cargo window.
- Feature: [#1278] Added a cheat to change the in-game date.
- Feature: [#1284] Added automatic loan repayment option in company finances window.
- Feature: [#1291] Modified the time panel date format to display day.
- Feature: [#1310] Added keyboard shortcuts for changing the game simulation speed.
- Fix: [#1236] Incorrect cargo capacity displayed for vehicle objects.

21.10 (2021-10-17)
------------------------------------------------------------------------
- Feature: [#1170] Add option to disable train reversing at signals.
- Fix: [#788] Opening windows larger than the game window might cause a crash.
- Fix: [#1166] Incorrect surface selection when over water.
- Fix: [#1176] Headquarters ghost destroys buildings.
- Fix: [#1178] Game does not start when no legacy config file is present.
- Fix: [#1179] Default shortcut keys are not assigned when no config file is present.
- Fix: [#1190] Terraform window's area increase/decrease buttons are not holdable.
- Fix: [#1218] Crash when saving landscapes or scenarios in the scenario editor.
- Fix: [#1222] Unable to right click interact with road stations built on neutral or ai created road.

21.09.1 (2021-09-14)
------------------------------------------------------------------------
- Fix: [#1161] Stuttering vehicle movement due to incorrect vehicle positions.
- Fix: [#1162] Signal side placement is inverted.
- Fix: [#1162] Single side signal removal incorrectly removing both signals.
- Fix: [#1162] Cursor hot spots are incorrect for some cursors.
- Fix: [#1167] Incorrect right click interact with some road pieces.
- Fix: [#1171] Vehicles incorrectly placed underground on load.
- Fix: [#1173] Turnaround track piece not selectable on right hand drive scenarios.

21.09 (2021-09-11)
------------------------------------------------------------------------
- Feature: [#784] Optional keyboard shortcuts for construction window.
- Fix: [#1108] Road selection not being remembered.
- Fix: [#1123] Right click interaction of road/tram causing crashes or money.
- Fix: [#1124] Confirmation prompt captions are not rendered correctly.
- Fix: [#1127] Crash during vehicle renewal cheat.
- Fix: [#1144] Options window spawns behind title logo.
- Fix: [#1146] Tram turnaround piece activates wrong button.
- Change: [#1104] Exceptions now trigger a message box popup, instead of only being written to the console.
- Change: [#1141] The Enter key on the numeric keypad can now be bound separately.

21.08 (2021-08-12)
------------------------------------------------------------------------
- Fix: [#366] Original Bug. People and mail cargo incorrectly delivered to far away stations.
- Fix: [#1035] Incorrect colour selection when building buildings.
- Fix: [#1070] Crash when naming stations after exhausting natural names.
- Fix: [#1094] Repeated clicking on construction window not always working.
- Fix: [#1095] Individual expenses are drawn in red, not just the expenditure sums.
- Fix: [#1102] Invalid file error when clicking empty space in file browser.
- Change: [#298] Planting clusters of trees now costs money and influences ratings outside of editor mode.
- Change: [#1079] Allow rotating buildings in town list by keyboard shortcut.

21.07 (2021-07-18)
------------------------------------------------------------------------
- Feature: [#856] Allow filtering the vehicle list by station or cargo type.
- Fix: [#982] Incorrect rating calculation for cargo causing penalty for fast vehicles.
- Fix: [#984] Unable to reset/regenerate station names by using an empty name.
- Fix: [#1008] Inability to decrease max altitude for trees in landscape editor.
- Fix: [#1016] Incorrect detection of station causing incorrect smoke sounds.
- Fix: [#1044] Incorrect rotation of headquarters when placing. No scaffolding when placing headquarters.
- Technical: [#986] Stack misalignment in GCC builds caused unexplained crashes on Linux and Mac during interop hooks with loco.exe.
- Technical: [#993] Retry hook installation to fix incompatibles with older wine versions.
- Technical: [#1006] Add breakpad-based dumping for MSVC builds

21.05 (2021-05-11)
------------------------------------------------------------------------
- Feature: [#184] Implement cheats window with financial, company, vehicle, and town cheats.
- Feature: [#857] Remember last save directory in configuration variable.
- Feature: [#923] Tween (linear interpolate) entities when frame limiter is uncapped for smoother movement.
- Fix: [#914] Boats get stuck in approaching dock mode when water is above a certain height. This was incorrectly fixed in 21.04.1.
- Fix: [#923] Decouple viewport updates from game ticks for smoother panning and zooming.
- Fix: [#927] Some available industries are missing in the 'Fund new industries' tab.
- Fix: [#945] Station construction preview image is using wrong colours.
- Fix: [#957] Element name is not shown when inspecting track elements using the Tile Inspector.
- Change: [#975] The multiplayer toggle button on the title screen has been hidden, as multiplayer has not been reimplemented yet.

21.04.1 (2021-04-14)
------------------------------------------------------------------------
- Fix: [#914] Boats get stuck in approaching dock mode when water is above a certain height.
- Fix: [#915] Money subtractions with large values incorrectly calculated causing negative money.

21.04 (2021-04-10)
------------------------------------------------------------------------
- Feature: [#451] Optionally show an FPS counter at the top of the screen.
- Feature: [#831] Add a tile inspector, allowing inspection of tile element data (read-only).
- Feature: [#853] Allow unlocking FPS by detaching game logic from rendering.
- Fix: [#391] Access violation in windows after exiting games.
- Fix: [#804] Enter key not confirming save prompt.
- Fix: [#809] Audio calculation not using the z axis.
- Fix: [#825] Potential crash when opening town rename prompt.
- Fix: [#838] Escape key doesn't work in confirmation windows.
- Fix: [#845] Town growth incorrectly calculated causing more aggressive growth than should be possible.
- Fix: [#853] The game run slightly, but noticeably, slower than vanilla Locomotion.
- Fix: [#860] Incorrect capacity information for vehicles that do not carry cargo (e.g. is a train engine).

21.03 (2021-03-06)
------------------------------------------------------------------------
- Feature: [#125] Allow construction while paused using a new optional cheats/debugging menu.
- Feature: [#796] Allow users to toggle sandbox mode in-game using the cheats menu.
- Fix: [#294] Crash when setting company name twice.
- Fix: [#697] Ghost elements are not removed in autosaves.
- Fix: [#794] Game does not stay paused while in construction mode.
- Fix: [#798] Setting waypoints on multitile track/road elements corrupts the position.
- Fix: [#801] Initial save path does not contain a trailing slash.
- Fix: [#807] Incorrect vehicle animation for speed based animations like hydrofoils when at max speed.
- Change: [#361] The game now allows scenarios to start from 1800, with adjusted inflation.
- Change: [#787] Scenery and building interaction is now disabled when see-through.

21.02 (2021-02-20)
------------------------------------------------------------------------
- Feature: [#122] Allow vehicles to be cloned from the vehicle window.
- Feature: [#690] Automatically save the game at regular intervals.
- Feature: [#702] Optional new map generator (experimental).
- Fix: [#151] Mouse moves out of window when looking around.
- Fix: [#588] 'Cancel or Show Last Announcement' shortcut doesn't close announcements.
- Fix: [#679] Crash when changing ground texture.
- Fix: [#694] Selecting a song to play is guaranteed to not play it.
- Fix: [#712] Load / save window tries to show preview for item after last.
- Fix: [#721] Incorrect catchment area for airports.
- Fix: [#725] Company value graph does not display correctly.
- Fix: [#744] Rendering issues ('Z-fighting') with vehicles over bridges.
- Fix: [#766] Performance index is off by a factor of 10 in scenario options window.
- Fix: [#769] Waypoints for road vehicles could not be set.
- Fix: [#779] Town list displays the wrong amount of stations.
- Change: [#690] Default saved game directory is now in OpenLoco user directory.
- Change: [#762] The vehicle window now uses buttons for local/express mode.

20.10 (2020-10-25)
------------------------------------------------------------------------
- Feature: [#569] Option/cheat to disable AI companies entirely.
- Fix: [#573] Crash caused by opening Road construction window.
- Fix: [#588] Crash caused by changing default audio device.
- Fix: [#595] Implementation mistake in CreateVehicle could lead to crashes.
- Fix: [#635] Land tool not working properly, due to tool drag events not passing on coordinates.
- Fix: [#648] Fix crash in vehicle update head caused by CreateVehicle.

20.07 (2020-07-26)
------------------------------------------------------------------------
- Feature: [#523] Holding the construction window's build or remove button will keep repeating the action.
- Fix: [#158] Pressing shift to build underground tracks automatically builds ten track pieces.
- Fix: [#390] Load/save window causes a crash when trying to access bad directories.
- Fix: [#397] Opening a tutorial crashes the game.
- Fix: [#485] Incorrect position of exhaust smoke on vehicles.
- Fix: [#491] Station/city name labels are hidden from viewport when saving.
- Fix: [#529] Tree-related industries are not updating properly.
- Fix: [#530] Industry production not starting up under some conditions.
- Removed: Clicking track / road construction while holding shift will place 10 pieces in a row.

20.05.1 (2020-05-30)
------------------------------------------------------------------------
- Fix: [#487] Checkbox behaviour reversed for industry opening/closing in landscape generation options.
- Fix: [#488] Repeated clicking may lead to a negative loan.
- Fix: [#494] Farms not producing grain for stations in Mountain Mayhem scenario.
- Fix: [#498] Clicking newly invented vehicle in news throws out of range exception.

20.05 (2020-05-24)
------------------------------------------------------------------------
- Feature: [#77] Add "Exit OpenLoco" to the main menu.
- Fix: [#264] Option 'Export plug-in objects with saved games' is partially cut off.
- Fix: [#299, #430] Crash due to added null-chars when manually specifying Locomotion directory.
- Fix: [#359] Widgets tied to tools could get stuck in pressed state.
- Fix: [#388] Re-center Options window on scale factor change.
- Fix: [#396] Preferred owner name is not saved.
- Fix: [#409] Incorrect refund cost when deleting signals.
- Fix: [#412] Game crashes after a while on Great Britain & Ireland 1930.
- Fix: [#423] Date in challenge tooltip is incorrect.
- Fix: [#425] Changing resolution in fullscreen mode doesn't work.
- Fix: [#428] Show an error when a vehicle can't be built due to invalid properties. (Original bug.)
- Fix: [#440] Final segment in town population graphs could show no population.
- Fix: [#467] Incorrect scrolling thumbs when leaving the bottom of an auto resizing window.
- Fix: [#478] Crash when opening narrow gauge tab on train purchasing window
- Change: [#420] Disable window scale factor buttons when not applicable.

20.03 (2020-03-23)
------------------------------------------------------------------------
- Feature: [#347] Screenshots are now saved in PNG format.
- Fix: [#226] Zooming to cursor is buggy on bigger maps.
- Fix: [#296] Correctly show challenge progression in save previews.
- Fix: [#297] Menu click sound not played.
- Fix: [#303] Play title music preference is not saved.
- Fix: [#340] Cargo rating is calculated incorrectly in some edge cases.
- Fix: [#349] Building a signal adds money (macOS/Linux only).
- Fix: [#383] Crash in construction window.
- Fix: Strings were not wrapping properly in the file browser window.
- Change: [#380] Make keypad enter work the same as normal enter.

19.03 (2019-03-01)
------------------------------------------------------------------------
- Feature: [#163] Remove terraforming limits outside of scenario editor.
- Feature: [#178] Allow zooming to cursor position instead of viewport centre.
- Feature: [#192] The option window now includes OpenLoco-specific settings.
- Feature: [#203] Support multiple languages by loading text strings from YAML files.
- Feature: [#212] Add fullscreen support.
- Feature: [#221, #236] Implement audio through SDL2 mixer, introducing audio on Linux and macOS.
- Feature: [#237] Allow nearest neighbour scaling the game on integer intervals.
- Feature: [#275] Allow disabling the title screen music.
- Feature: [#279] Use OpenLoco logo for window icon. (Logo created by [Zcooger](https://github.com/Zcooger))
- Fix: Tooltips were calling the wrong event.
- Fix: [#219, #257] Prevent text from being drawn off-screen.
- Change: [#107] Show git branch and short sha1 hash in version info line.
- Change: [#211] Store configuration file as YAML.

18.02 (2018-02-15)
------------------------------------------------------------------------
- Feature: [#12, #14, #50] Support for Linux and macOS.
- Feature: [#20] Support graphics data files from Stream distribution.
- Feature: Allow player to remove roads that are in use.
- Feature: Towns can now always be renamed (As seen in OpenTTD).
- Feature: Vehicle breakdowns can now be disabled (As seen in OpenTTD).
- Feature: Playable in a resizable window.
- Feature: Clicking track / road construction while holding shift will place 10 pieces in a row.
- Change: [#79] Store `game.cfg`, `plugin.dat` and `scores.dat` in:
  - Windows: `%APPDATA%\OpenLoco`
  - Linux: `~/.config/openloco`
  - macOS: `~/Library/Application Support/OpenLoco`
- Change: [#79] Disable file existence and size checks.<|MERGE_RESOLUTION|>--- conflicted
+++ resolved
@@ -1,10 +1,7 @@
 23.10+ (???)
 ------------------------------------------------------------------------
-<<<<<<< HEAD
+- Fix: [#2111] Crash when viewing the orders of a vehicle and ai deletes a train.
 - Fix: [#2114] The company face preview in the object selection window is the wrong size.
-=======
-- Fix: [#2111] Crash when viewing the orders of a vehicle and ai deletes a train.
->>>>>>> 7e670355
 - Fix: [#2184] The game is stuck on a black screen for a long time on some double-density screen set-ups.
 
 23.10 (2023-10-25)
