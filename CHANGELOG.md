23.11+ (???)
------------------------------------------------------------------------
<<<<<<< HEAD
- Fix: [#2200] Route through orders not working as expected.
=======
- Fix: [#2203] Crash when clipping strings for display.
- Fix: [#2209] Town size limits are not being taken account in the map generator.
>>>>>>> d52e3429

23.11 (2023-11-26)
------------------------------------------------------------------------
- Fix: [#2111] Crash when viewing the orders of a vehicle and ai deletes a train.
- Fix: [#2114] The company face preview in the object selection window is the wrong size.
- Fix: [#2184] The game is stuck on a black screen for a long time on some double-density screen set-ups.

23.10 (2023-10-25)
------------------------------------------------------------------------
- Feature: [#2148] Build vehicle window: add search box and filters for cargo and powered/unpowered.
- Feature: [#2151] Add a cheat to disable the loading penalty at stations when vehicle length exceeds station length.
- Fix: [#1685] Crash when removing a crashed vehicle.
- Fix: [#2110] Very large signal placement cost when upgrading a signal.
- Fix: [#2152] Crash when too many messages to be shown.
- Fix: [#2153] Hang on scenario load when enabling custom owner name feature.

23.09 (2023-09-28)
------------------------------------------------------------------------
- Feature: [#2116] Allow hiding vanilla and/or custom objects in object selection window.
- Change: [#2018] Scroll bar thumbs now have a minimum size, making it easier to scroll long lists.
- Change: [#2117] Scenario editor can generate maps with no towns, matching vanilla behaviour.

23.08.1 (2023-08-30)
------------------------------------------------------------------------
- Fix: [#2095] Waypoints are not set properly in vehicle routing orders.

23.08 (2023-08-16)
------------------------------------------------------------------------
- Feature: [#2036] Vehicle object selection is now split into tabs by vehicle subtype.
- Change: [#61] Placing headquarters now respects the building rotation shortcut.
- Change: [#2078] Building construction ghosts now show finished buildings instead of scaffolding.
- Fix: [#56] Orphaned arrow bug when closing construction window with shortcut (original bug).
- Fix: [#891] Non-ASCII characters do not show up correctly in directory listings.
- Fix: [#1852] Cannot navigate to different drive letters in load/save browse window (Windows only).
- Fix: [#2005] Right-clicking when display scaling is set to a fractional percent causes random scrolling of view.
- Fix: [#2047] Error message when closing the game while load/save prompt window is open.
- Fix: [#2053] Placing a headquarter preview ghost immediately removes any existing HQ.
- Fix: [#2060] Crash when loading or indexing custom objects with insufficient images (e.g. BR315ON.DAT).
- Fix: [#2077] Crash when generating scenario index if referenced custom cargo objects have been subsequently deleted.
- Fix: [#2078] Remove any leftover headquarter ghost when the company window is closed with a shortcut.
- Fix: [#2080] The map generator is not setting water levels correctly at map edges.
- Fix: [#2092] Scrollbar positions are not reset when changing filters in the object selection window.

23.07 (2023-07-25)
------------------------------------------------------------------------
- Feature: [#2013] Add headers for base/clearance height, direction, and ghost flag to the tile inspector.
- Feature: [#2019] Allow mouse scrolling on +/- stepper widgets to change their values.
- Fix: [#1999] Potential crash at startup due to the screen buffer being too small.
- Fix: [#2011] Crash when using terraform tools using a range that exceeds the map edge.
- Fix: [#2027] Crash when loading scenarios with a non-ASCII locomotion installtion path.
- Fix: [#2028] Incorrect industry building clearing heights causing graphical glitches.
- Fix: [#2039] Crash/hang when clicking on news items of new vehicle available.
- Fix: [#2042] Crash when Data Execution Prevention (DEP) is enabled on all executables on Windows.
- Fix: [#2044] Incorrect error message when selecting an object fails in the object selection window.
- Technical: [#2004] Crash reports are no longer being generated (Windows only).

23.06.1 (2023-06-17)
------------------------------------------------------------------------
- Fix: [#1970] Water waves don't animate.
- Fix: [#1992] Crash when the AI uses vehicle refit command.
- Technical: [#1982] Performance improvements for file I/O and general cleanup of the stream interfaces.

23.06 (2023-06-12)
------------------------------------------------------------------------
- Feature: [#376] Allow fractional UI scaling in addition to integer scaling.
- Feature: [#418] Use hardware-backed SDL canvas when available for better performance.
- Feature: [#1963] Make news sound effects optional through message settings window.
- Feature: [#1973] Allow reversing a vehice's route order table.
- Fix: [#1966] Unable to select terrain type for terrain painting.
- Fix: [#1968] Crash when game tries to plant trees during natural growth.

23.05 (2023-05-27)
------------------------------------------------------------------------
- Fix: [#1281] The construction window won't open under some circumstances.
- Fix: [#1942] Crash when attempting to clear a building with the clear construction tool.
- Fix: [#1946] Crash when loading openloco.yml config that has no shortcuts defined.
- Fix: [#1953] Cloning a vehicle doesn't copy cargo retrofit selection.
- Technical: [#1934] The performance of scrollable lists has been improved.

23.04.1 (2023-04-27)
------------------------------------------------------------------------
- Feature: [#1934] Present a list of objects that failed to load, instead of just the last one.
- Fix: [#1925] Not all custom objects are being exported into save files as expected.
- Fix: [#1929] Vehicles report local/express status incorrectly.

23.04 (2023-04-23)
------------------------------------------------------------------------
- Fix: [#1907] Hooks fail to install on ARM macOS with wine.
- Change: [#1908] Detects if terminal is VT100 capable and uses colors for the output, can be disabled using [NO_COLOR](https://no-color.org/).

23.03 (2023-03-16)
------------------------------------------------------------------------
- Fix: [#1021] Excessive CPU usage when the Load/Save window is open.
- Fix: [#1783] Crash when drawing track tunnels under certain situations.
- Fix: [#1869] Crash when changing language.
- Fix: [#1875] Tooltips weren't line-wrapping properly.
- Fix: [#1882] Process hang when the game trys to crash uncleanly.
- Fix: [#1887] Autosave frequency dropdown not working.
- Fix: [#1888] Tree shadows disappeared and docks double displayed.
- Fix: [#1890] Crash when wrapping words that are longer than max width.

23.02 (2023-02-19)
------------------------------------------------------------------------
- Feature: [#1837]: Add search/filter functionality to object selection window.
- Fix: [#1475] Slow view panning with uncaps FPS disabled.
- Fix: [#1763] Title music does not stop when unchecked in options window.
- Fix: [#1772] Toggling edge scrolling option does not work.
- Fix: [#1798] Memory leak when resizing the window.
- Fix: [#1842] Track, Road and Dock objects incorrectly unloaded causing packing issues.
- Fix: [#1853] Company list not sorted properly by status.
- Change: [#1823] Prevent edge scroll if the window has no input focus.

23.01 (2023-01-25)
------------------------------------------------------------------------
- Feature: [#1745] Add cheat to instantly win any scenario/challenge.
- Fix: [#528] Snow rendering issue with Steam provided Locomotion.
- Fix: [#1750] Scenario index is not updated when in-game language changes.
- Change: [#1698] The prompts asking to locate the Locomotion install folder have been improved.

22.12 (2022-12-22)
------------------------------------------------------------------------
- Feature: [#175, #938] Allow modifying object selection in-game (cheat menu).
- Feature: [#1664] Allow modifying scenario options in-game (cheat menu).
- Feature: [#1736] Allow disabling town renewal/expansion/growth (options menu).
- Fix: [#1727] Starting loan is not displayed properly in scenario options.
- Fix: [#1737] Unpacked objects accidentally get installed into wrong folder.
- Fix: [#1738] Last selected Misc building not remembered in Building Placement tab.
- Change: [#1736] The miscellaneous options tab has been redesigned to reduce clutter.

22.11 (2022-11-20)
------------------------------------------------------------------------
- Feature: [#1696] Display filename in object selection window.
- Fix: [#1549] Objects do not load localised strings.
- Fix: [#1676] Crash when viewing newly created scenarios in scenario list.
- Fix: [#1680] Title music plays in scenario editor.
- Fix: [#1711] Crash on linux when config folder for OpenLoco is not manually created.
- Fix: [#1720] Crash when indexing object files that fail validation.
- Fix: [#1720] Object selection not properly checking valid object selection.

22.10 (2022-10-09)
------------------------------------------------------------------------
- Feature: [#1608] Added character limit label in text input windows.
- Feature: [#1666] Allow saving giant (full map) screenshots.
- Change: [#1623] Title screen music volume is now bound to the music volume setting.
- Fix: [#1237] Long entity (company) names may be cut-off incorrectly.
- Fix: [#1650] Acquire all company assets cheat may cause some trains and trams to crash.

22.09 (2022-09-04)
------------------------------------------------------------------------
- Fix: [#1612] Ambient audio no longer playing.
- Fix: [#1613] Crash when viewing the Build Trains window with certain trains.
- Fix: [#1614] Crash when ai picks up none existent vehicles.

22.08 (2022-08-25)
------------------------------------------------------------------------
- Fix: [#729] Audio volume not initialised to config volume.
- Fix: [#1557] Vehicle capacity texts are corrupted.
- Fix: [#1578] Clang-compiled openloco does not list scenarios.
- Fix: [#1583] Newspaper text line height is wrong.
- Technical: [#1565] Any missing objects are now listed in the dev console when encountered.
- Technical: [#1600] Allow running OpenLoco through Wine on Apple Silicon Macs

22.06.1 (2022-07-01)
------------------------------------------------------------------------
- Fix: [#1552] Crash on startup on release builds.

22.06 (2022-06-30)
------------------------------------------------------------------------
- Feature: [#1273] Added option to toggle visibility of cash pop-ups.
- Feature: [#1433] For tracked vehicles, show the length in the vehicle details window and object selection.
- Feature: [#1543] For multi-car vehicles, show the car count in vehicle details window.
- Fix: [#1510] No music in game.

22.05.1 (2022-05-17)
------------------------------------------------------------------------
- Fix: [#1504] Trains can get stuck on slopes under certain conditions causing a build up of negative speed.
- Fix: [#1505] Graphical glitch at edge of map making void have highest precedence when drawing.
- Fix: [#1508] Immediate failure of scenarios due to incorrect setting of time limit.

22.05 (2022-05-08)
------------------------------------------------------------------------
- Feature: [#1457] Added option to invert right-mouse panning the game view.
- Feature: [#1484] Hold shift when placing a vehicle to start it immediately.
- Fix: [#293] Menu screen and other window corruption when many objects loaded.
- Fix: [#1463] Crash when opening the build window under certain situations.
- Fix: [#1499] Trees are missing their wilt effects.
- Fix: [#1499] Certain trees display the wrong image for certain seasons.

22.04 (2022-04-12)
------------------------------------------------------------------------
- Feature: [#1316] Added a cheat to allow building locked vehicles.
- Feature: [#1435] Separate landscape height tool from landscape paint tool.
- Fix: [#1229] Reliability cheat would not apply to multi power locos.
- Fix: [#1241] Total vehicle power formatted incorrectly.
- Fix: [#1242] Cannot select both sides of a single way signals.
- Fix: [#1250] Cannot save landscape in scenario editor.
- Fix: [#1279] Various crashes when removing vehicles.
- Fix: [#1284] Delete key doesn't work in text input widgets.
- Fix: [#1379] Year formatted correctly in date cheat window.
- Fix: [#1393] Vehicles not sorted correctly in build vehicle window.
- Fix: [#1400] Imperial-to-metric power conversion didn't match vanilla.
- Fix: [#1424] Crash when loading a scenario after waiting on title screen.
- Fix: [#1434] Can set 0 or more than 80 towns in scenario editor.
- Fix: [#1449] Autopay tooltip was formatted poorly.
- Fix: [#1450] Some strings were erroneously referenced in the language files.
- Fix: [#1453] Vehicle modify button image disappears for certain company colours.

22.03.1 (2022-03-08)
------------------------------------------------------------------------
- Fix: [#1375] All vehicles are locked.

22.03 (2022-03-08)
------------------------------------------------------------------------
- Feature: [#1327] Readd the game intro (use commandline switch --intro to enable).
- Feature: [#1350] Show vehicle obsolete date in build vehicle window.
- Feature: [#1354] Added a cheat to display locked vehicles.
- Fix: [#239] Vehicles sound do not modify pitch and incorrect sounds can be loaded when loading saves.
- Fix: [#1280] Crash when removing crashed vehicles with news window open.
- Fix: [#1320] Inability to mark scenario as complete.
- Fix: [#1323] Playlist crash when setting the date really far into the future.
- Fix: [#1325] Crash when saving second loaded scenario of a playthrough.
- Fix: [#1328] Various object loading bugs related to custom object files causing crashes on load.
- Change: [#1276] Transfering cargo is now viable. The cargo age is calculated as the weighted average of the present and delivered cargo.
- Technical: [#1347] Now using OpenAL-soft engine for audio, replacing SDL2_mixer.

22.02 (2022-02-06)
------------------------------------------------------------------------
- Feature: [#1271] Vehicles display their total capacity in the cargo window.
- Feature: [#1278] Added a cheat to change the in-game date.
- Feature: [#1284] Added automatic loan repayment option in company finances window.
- Feature: [#1291] Modified the time panel date format to display day.
- Feature: [#1310] Added keyboard shortcuts for changing the game simulation speed.
- Fix: [#1236] Incorrect cargo capacity displayed for vehicle objects.

21.10 (2021-10-17)
------------------------------------------------------------------------
- Feature: [#1170] Add option to disable train reversing at signals.
- Fix: [#788] Opening windows larger than the game window might cause a crash.
- Fix: [#1166] Incorrect surface selection when over water.
- Fix: [#1176] Headquarters ghost destroys buildings.
- Fix: [#1178] Game does not start when no legacy config file is present.
- Fix: [#1179] Default shortcut keys are not assigned when no config file is present.
- Fix: [#1190] Terraform window's area increase/decrease buttons are not holdable.
- Fix: [#1218] Crash when saving landscapes or scenarios in the scenario editor.
- Fix: [#1222] Unable to right click interact with road stations built on neutral or ai created road.

21.09.1 (2021-09-14)
------------------------------------------------------------------------
- Fix: [#1161] Stuttering vehicle movement due to incorrect vehicle positions.
- Fix: [#1162] Signal side placement is inverted.
- Fix: [#1162] Single side signal removal incorrectly removing both signals.
- Fix: [#1162] Cursor hot spots are incorrect for some cursors.
- Fix: [#1167] Incorrect right click interact with some road pieces.
- Fix: [#1171] Vehicles incorrectly placed underground on load.
- Fix: [#1173] Turnaround track piece not selectable on right hand drive scenarios.

21.09 (2021-09-11)
------------------------------------------------------------------------
- Feature: [#784] Optional keyboard shortcuts for construction window.
- Fix: [#1108] Road selection not being remembered.
- Fix: [#1123] Right click interaction of road/tram causing crashes or money.
- Fix: [#1124] Confirmation prompt captions are not rendered correctly.
- Fix: [#1127] Crash during vehicle renewal cheat.
- Fix: [#1144] Options window spawns behind title logo.
- Fix: [#1146] Tram turnaround piece activates wrong button.
- Change: [#1104] Exceptions now trigger a message box popup, instead of only being written to the console.
- Change: [#1141] The Enter key on the numeric keypad can now be bound separately.

21.08 (2021-08-12)
------------------------------------------------------------------------
- Fix: [#366] Original Bug. People and mail cargo incorrectly delivered to far away stations.
- Fix: [#1035] Incorrect colour selection when building buildings.
- Fix: [#1070] Crash when naming stations after exhausting natural names.
- Fix: [#1094] Repeated clicking on construction window not always working.
- Fix: [#1095] Individual expenses are drawn in red, not just the expenditure sums.
- Fix: [#1102] Invalid file error when clicking empty space in file browser.
- Change: [#298] Planting clusters of trees now costs money and influences ratings outside of editor mode.
- Change: [#1079] Allow rotating buildings in town list by keyboard shortcut.

21.07 (2021-07-18)
------------------------------------------------------------------------
- Feature: [#856] Allow filtering the vehicle list by station or cargo type.
- Fix: [#982] Incorrect rating calculation for cargo causing penalty for fast vehicles.
- Fix: [#984] Unable to reset/regenerate station names by using an empty name.
- Fix: [#1008] Inability to decrease max altitude for trees in landscape editor.
- Fix: [#1016] Incorrect detection of station causing incorrect smoke sounds.
- Fix: [#1044] Incorrect rotation of headquarters when placing. No scaffolding when placing headquarters.
- Technical: [#986] Stack misalignment in GCC builds caused unexplained crashes on Linux and Mac during interop hooks with loco.exe.
- Technical: [#993] Retry hook installation to fix incompatibles with older wine versions.
- Technical: [#1006] Add breakpad-based dumping for MSVC builds

21.05 (2021-05-11)
------------------------------------------------------------------------
- Feature: [#184] Implement cheats window with financial, company, vehicle, and town cheats.
- Feature: [#857] Remember last save directory in configuration variable.
- Feature: [#923] Tween (linear interpolate) entities when frame limiter is uncapped for smoother movement.
- Fix: [#914] Boats get stuck in approaching dock mode when water is above a certain height. This was incorrectly fixed in 21.04.1.
- Fix: [#923] Decouple viewport updates from game ticks for smoother panning and zooming.
- Fix: [#927] Some available industries are missing in the 'Fund new industries' tab.
- Fix: [#945] Station construction preview image is using wrong colours.
- Fix: [#957] Element name is not shown when inspecting track elements using the Tile Inspector.
- Change: [#975] The multiplayer toggle button on the title screen has been hidden, as multiplayer has not been reimplemented yet.

21.04.1 (2021-04-14)
------------------------------------------------------------------------
- Fix: [#914] Boats get stuck in approaching dock mode when water is above a certain height.
- Fix: [#915] Money subtractions with large values incorrectly calculated causing negative money.

21.04 (2021-04-10)
------------------------------------------------------------------------
- Feature: [#451] Optionally show an FPS counter at the top of the screen.
- Feature: [#831] Add a tile inspector, allowing inspection of tile element data (read-only).
- Feature: [#853] Allow unlocking FPS by detaching game logic from rendering.
- Fix: [#391] Access violation in windows after exiting games.
- Fix: [#804] Enter key not confirming save prompt.
- Fix: [#809] Audio calculation not using the z axis.
- Fix: [#825] Potential crash when opening town rename prompt.
- Fix: [#838] Escape key doesn't work in confirmation windows.
- Fix: [#845] Town growth incorrectly calculated causing more aggressive growth than should be possible.
- Fix: [#853] The game run slightly, but noticeably, slower than vanilla Locomotion.
- Fix: [#860] Incorrect capacity information for vehicles that do not carry cargo (e.g. is a train engine).

21.03 (2021-03-06)
------------------------------------------------------------------------
- Feature: [#125] Allow construction while paused using a new optional cheats/debugging menu.
- Feature: [#796] Allow users to toggle sandbox mode in-game using the cheats menu.
- Fix: [#294] Crash when setting company name twice.
- Fix: [#697] Ghost elements are not removed in autosaves.
- Fix: [#794] Game does not stay paused while in construction mode.
- Fix: [#798] Setting waypoints on multitile track/road elements corrupts the position.
- Fix: [#801] Initial save path does not contain a trailing slash.
- Fix: [#807] Incorrect vehicle animation for speed based animations like hydrofoils when at max speed.
- Change: [#361] The game now allows scenarios to start from 1800, with adjusted inflation.
- Change: [#787] Scenery and building interaction is now disabled when see-through.

21.02 (2021-02-20)
------------------------------------------------------------------------
- Feature: [#122] Allow vehicles to be cloned from the vehicle window.
- Feature: [#690] Automatically save the game at regular intervals.
- Feature: [#702] Optional new map generator (experimental).
- Fix: [#151] Mouse moves out of window when looking around.
- Fix: [#588] 'Cancel or Show Last Announcement' shortcut doesn't close announcements.
- Fix: [#679] Crash when changing ground texture.
- Fix: [#694] Selecting a song to play is guaranteed to not play it.
- Fix: [#712] Load / save window tries to show preview for item after last.
- Fix: [#721] Incorrect catchment area for airports.
- Fix: [#725] Company value graph does not display correctly.
- Fix: [#744] Rendering issues ('Z-fighting') with vehicles over bridges.
- Fix: [#766] Performance index is off by a factor of 10 in scenario options window.
- Fix: [#769] Waypoints for road vehicles could not be set.
- Fix: [#779] Town list displays the wrong amount of stations.
- Change: [#690] Default saved game directory is now in OpenLoco user directory.
- Change: [#762] The vehicle window now uses buttons for local/express mode.

20.10 (2020-10-25)
------------------------------------------------------------------------
- Feature: [#569] Option/cheat to disable AI companies entirely.
- Fix: [#573] Crash caused by opening Road construction window.
- Fix: [#588] Crash caused by changing default audio device.
- Fix: [#595] Implementation mistake in CreateVehicle could lead to crashes.
- Fix: [#635] Land tool not working properly, due to tool drag events not passing on coordinates.
- Fix: [#648] Fix crash in vehicle update head caused by CreateVehicle.

20.07 (2020-07-26)
------------------------------------------------------------------------
- Feature: [#523] Holding the construction window's build or remove button will keep repeating the action.
- Fix: [#158] Pressing shift to build underground tracks automatically builds ten track pieces.
- Fix: [#390] Load/save window causes a crash when trying to access bad directories.
- Fix: [#397] Opening a tutorial crashes the game.
- Fix: [#485] Incorrect position of exhaust smoke on vehicles.
- Fix: [#491] Station/city name labels are hidden from viewport when saving.
- Fix: [#529] Tree-related industries are not updating properly.
- Fix: [#530] Industry production not starting up under some conditions.
- Removed: Clicking track / road construction while holding shift will place 10 pieces in a row.

20.05.1 (2020-05-30)
------------------------------------------------------------------------
- Fix: [#487] Checkbox behaviour reversed for industry opening/closing in landscape generation options.
- Fix: [#488] Repeated clicking may lead to a negative loan.
- Fix: [#494] Farms not producing grain for stations in Mountain Mayhem scenario.
- Fix: [#498] Clicking newly invented vehicle in news throws out of range exception.

20.05 (2020-05-24)
------------------------------------------------------------------------
- Feature: [#77] Add "Exit OpenLoco" to the main menu.
- Fix: [#264] Option 'Export plug-in objects with saved games' is partially cut off.
- Fix: [#299, #430] Crash due to added null-chars when manually specifying Locomotion directory.
- Fix: [#359] Widgets tied to tools could get stuck in pressed state.
- Fix: [#388] Re-center Options window on scale factor change.
- Fix: [#396] Preferred owner name is not saved.
- Fix: [#409] Incorrect refund cost when deleting signals.
- Fix: [#412] Game crashes after a while on Great Britain & Ireland 1930.
- Fix: [#423] Date in challenge tooltip is incorrect.
- Fix: [#425] Changing resolution in fullscreen mode doesn't work.
- Fix: [#428] Show an error when a vehicle can't be built due to invalid properties. (Original bug.)
- Fix: [#440] Final segment in town population graphs could show no population.
- Fix: [#467] Incorrect scrolling thumbs when leaving the bottom of an auto resizing window.
- Fix: [#478] Crash when opening narrow gauge tab on train purchasing window
- Change: [#420] Disable window scale factor buttons when not applicable.

20.03 (2020-03-23)
------------------------------------------------------------------------
- Feature: [#347] Screenshots are now saved in PNG format.
- Fix: [#226] Zooming to cursor is buggy on bigger maps.
- Fix: [#296] Correctly show challenge progression in save previews.
- Fix: [#297] Menu click sound not played.
- Fix: [#303] Play title music preference is not saved.
- Fix: [#340] Cargo rating is calculated incorrectly in some edge cases.
- Fix: [#349] Building a signal adds money (macOS/Linux only).
- Fix: [#383] Crash in construction window.
- Fix: Strings were not wrapping properly in the file browser window.
- Change: [#380] Make keypad enter work the same as normal enter.

19.03 (2019-03-01)
------------------------------------------------------------------------
- Feature: [#163] Remove terraforming limits outside of scenario editor.
- Feature: [#178] Allow zooming to cursor position instead of viewport centre.
- Feature: [#192] The option window now includes OpenLoco-specific settings.
- Feature: [#203] Support multiple languages by loading text strings from YAML files.
- Feature: [#212] Add fullscreen support.
- Feature: [#221, #236] Implement audio through SDL2 mixer, introducing audio on Linux and macOS.
- Feature: [#237] Allow nearest neighbour scaling the game on integer intervals.
- Feature: [#275] Allow disabling the title screen music.
- Feature: [#279] Use OpenLoco logo for window icon. (Logo created by [Zcooger](https://github.com/Zcooger))
- Fix: Tooltips were calling the wrong event.
- Fix: [#219, #257] Prevent text from being drawn off-screen.
- Change: [#107] Show git branch and short sha1 hash in version info line.
- Change: [#211] Store configuration file as YAML.

18.02 (2018-02-15)
------------------------------------------------------------------------
- Feature: [#12, #14, #50] Support for Linux and macOS.
- Feature: [#20] Support graphics data files from Stream distribution.
- Feature: Allow player to remove roads that are in use.
- Feature: Towns can now always be renamed (As seen in OpenTTD).
- Feature: Vehicle breakdowns can now be disabled (As seen in OpenTTD).
- Feature: Playable in a resizable window.
- Feature: Clicking track / road construction while holding shift will place 10 pieces in a row.
- Change: [#79] Store `game.cfg`, `plugin.dat` and `scores.dat` in:
  - Windows: `%APPDATA%\OpenLoco`
  - Linux: `~/.config/openloco`
  - macOS: `~/Library/Application Support/OpenLoco`
- Change: [#79] Disable file existence and size checks.<|MERGE_RESOLUTION|>--- conflicted
+++ resolved
@@ -1,11 +1,8 @@
 23.11+ (???)
 ------------------------------------------------------------------------
-<<<<<<< HEAD
 - Fix: [#2200] Route through orders not working as expected.
-=======
 - Fix: [#2203] Crash when clipping strings for display.
 - Fix: [#2209] Town size limits are not being taken account in the map generator.
->>>>>>> d52e3429
 
 23.11 (2023-11-26)
 ------------------------------------------------------------------------
