22.09+ (???)
------------------------------------------------------------------------
- Change: [#1623] Title screen music volume is now bound to the music volume setting.
- Fix: [#1237] Long entity (company) names may be cut-off incorrectly.
<<<<<<< HEAD
- Fix: [#1608] Added character limit label in text input windows.
=======
- Fix: [#1650] Acquire all company assets cheat may cause some trains and trams to crash.
>>>>>>> e8c3ed4c

22.09 (2022-09-04)
------------------------------------------------------------------------
- Fix: [#1612] Ambient audio no longer playing.
- Fix: [#1613] Crash when viewing the Build Trains window with certain trains.
- Fix: [#1614] Crash when ai picks up none existent vehicles.

22.08 (2022-08-25)
------------------------------------------------------------------------
- Fix: [#729] Audio volume not initialised to config volume.
- Fix: [#1557] Vehicle capacity texts are corrupted.
- Fix: [#1578] Clang-compiled openloco does not list scenarios.
- Fix: [#1583] Newspaper text line height is wrong.
- Technical: [#1565] Any missing objects are now listed in the dev console when encountered.
- Technical: [#1600] Allow running OpenLoco through Wine on Apple Silicon Macs

22.06.1 (2022-07-01)
------------------------------------------------------------------------
- Fix: [#1552] Crash on startup on release builds.

22.06 (2022-06-30)
------------------------------------------------------------------------
- Feature: [#1273] Added option to toggle visibility of cash pop-ups.
- Feature: [#1433] For tracked vehicles, show the length in the vehicle details window and object selection.
- Feature: [#1543] For multi-car vehicles, show the car count in vehicle details window.
- Fix: [#1510] No music in game.

22.05.1 (2022-05-17)
------------------------------------------------------------------------
- Fix: [#1504] Trains can get stuck on slopes under certain conditions causing a build up of negative speed.
- Fix: [#1505] Graphical glitch at edge of map making void have highest precedence when drawing.
- Fix: [#1508] Immediate failure of scenarios due to incorrect setting of time limit.

22.05 (2022-05-08)
------------------------------------------------------------------------
- Feature: [#1457] Added option to invert right-mouse panning the game view.
- Feature: [#1484] Hold shift when placing a vehicle to start it immediately.
- Fix: [#293] Menu screen and other window corruption when many objects loaded.
- Fix: [#1463] Crash when opening the build window under certain situations.
- Fix: [#1499] Trees are missing their wilt effects.
- Fix: [#1499] Certain trees display the wrong image for certain seasons.

22.04 (2022-04-12)
------------------------------------------------------------------------
- Feature: [#1316] Added a cheat to allow building locked vehicles.
- Feature: [#1435] Separate landscape height tool from landscape paint tool.
- Fix: [#1229] Reliability cheat would not apply to multi power locos.
- Fix: [#1241] Total vehicle power formatted incorrectly.
- Fix: [#1242] Cannot select both sides of a single way signals.
- Fix: [#1250] Cannot save landscape in scenario editor.
- Fix: [#1279] Various crashes when removing vehicles.
- Fix: [#1284] Delete key doesn't work in text input widgets.
- Fix: [#1379] Year formatted correctly in date cheat window.
- Fix: [#1393] Vehicles not sorted correctly in build vehicle window.
- Fix: [#1400] Imperial-to-metric power conversion didn't match vanilla.
- Fix: [#1424] Crash when loading a scenario after waiting on title screen.
- Fix: [#1434] Can set 0 or more than 80 towns in scenario editor.
- Fix: [#1449] Autopay tooltip was formatted poorly.
- Fix: [#1450] Some strings were erroneously referenced in the language files.
- Fix: [#1453] Vehicle modify button image disappears for certain company colours.

22.03.1 (2022-03-08)
------------------------------------------------------------------------
- Fix: [#1375] All vehicles are locked.

22.03 (2022-03-08)
------------------------------------------------------------------------
- Feature: [#1327] Readd the game intro (use commandline switch --intro to enable).
- Feature: [#1350] Show vehicle obsolete date in build vehicle window.
- Feature: [#1354] Added a cheat to display locked vehicles.
- Fix: [#239] Vehicles sound do not modify pitch and incorrect sounds can be loaded when loading saves.
- Fix: [#1280] Crash when removing crashed vehicles with news window open.
- Fix: [#1320] Inability to mark scenario as complete.
- Fix: [#1323] Playlist crash when setting the date really far into the future.
- Fix: [#1325] Crash when saving second loaded scenario of a playthrough.
- Fix: [#1328] Various object loading bugs related to custom object files causing crashes on load.
- Change: [#1276] Transfering cargo is now viable. The cargo age is calculated as the weighted average of the present and delivered cargo.
- Technical: [#1347] Now using OpenAL-soft engine for audio, replacing SDL2_mixer.

22.02 (2022-02-06)
------------------------------------------------------------------------
- Feature: [#1271] Vehicles display their total capacity in the cargo window.
- Feature: [#1278] Added a cheat to change the in-game date.
- Feature: [#1284] Added automatic loan repayment option in company finances window.
- Feature: [#1291] Modified the time panel date format to display day.
- Feature: [#1310] Added keyboard shortcuts for changing the game simulation speed.
- Fix: [#1236] Incorrect cargo capacity displayed for vehicle objects.

21.10 (2021-10-17)
------------------------------------------------------------------------
- Feature: [#1170] Add option to disable train reversing at signals.
- Fix: [#788] Opening windows larger than the game window might cause a crash.
- Fix: [#1166] Incorrect surface selection when over water.
- Fix: [#1176] Headquarters ghost destroys buildings.
- Fix: [#1178] Game does not start when no legacy config file is present.
- Fix: [#1179] Default shortcut keys are not assigned when no config file is present.
- Fix: [#1190] Terraform window's area increase/decrease buttons are not holdable.
- Fix: [#1218] Crash when saving landscapes or scenarios in the scenario editor.
- Fix: [#1222] Unable to right click interact with road stations built on neutral or ai created road.

21.09.1 (2021-09-14)
------------------------------------------------------------------------
- Fix: [#1161] Stuttering vehicle movement due to incorrect vehicle positions.
- Fix: [#1162] Signal side placement is inverted.
- Fix: [#1162] Single side signal removal incorrectly removing both signals.
- Fix: [#1162] Cursor hot spots are incorrect for some cursors.
- Fix: [#1167] Incorrect right click interact with some road pieces.
- Fix: [#1171] Vehicles incorrectly placed underground on load.
- Fix: [#1173] Turnaround track piece not selectable on right hand drive scenarios.

21.09 (2021-09-11)
------------------------------------------------------------------------
- Feature: [#784] Optional keyboard shortcuts for construction window.
- Fix: [#1108] Road selection not being remembered.
- Fix: [#1123] Right click interaction of road/tram causing crashes or money.
- Fix: [#1124] Confirmation prompt captions are not rendered correctly.
- Fix: [#1127] Crash during vehicle renewal cheat.
- Fix: [#1144] Options window spawns behind title logo.
- Fix: [#1146] Tram turnaround piece activates wrong button.
- Change: [#1104] Exceptions now trigger a message box popup, instead of only being written to the console.
- Change: [#1141] The Enter key on the numeric keypad can now be bound separately.

21.08 (2021-08-12)
------------------------------------------------------------------------
- Fix: [#366] Original Bug. People and mail cargo incorrectly delivered to far away stations.
- Fix: [#1035] Incorrect colour selection when building buildings.
- Fix: [#1070] Crash when naming stations after exhausting natural names.
- Fix: [#1094] Repeated clicking on construction window not always working.
- Fix: [#1095] Individual expenses are drawn in red, not just the expenditure sums.
- Fix: [#1102] Invalid file error when clicking empty space in file browser.
- Change: [#298] Planting clusters of trees now costs money and influences ratings outside of editor mode.
- Change: [#1079] Allow rotating buildings in town list by keyboard shortcut.

21.07 (2021-07-18)
------------------------------------------------------------------------
- Feature: [#856] Allow filtering the vehicle list by station or cargo type.
- Fix: [#982] Incorrect rating calculation for cargo causing penalty for fast vehicles.
- Fix: [#984] Unable to reset/regenerate station names by using an empty name.
- Fix: [#1008] Inability to decrease max altitude for trees in landscape editor.
- Fix: [#1016] Incorrect detection of station causing incorrect smoke sounds.
- Fix: [#1044] Incorrect rotation of headquarters when placing. No scaffolding when placing headquarters.
- Technical: [#986] Stack misalignment in GCC builds caused unexplained crashes on Linux and Mac during interop hooks with loco.exe.
- Technical: [#993] Retry hook installation to fix incompatibles with older wine versions.
- Technical: [#1006] Add breakpad-based dumping for MSVC builds

21.05 (2021-05-11)
------------------------------------------------------------------------
- Feature: [#184] Implement cheats window with financial, company, vehicle, and town cheats.
- Feature: [#857] Remember last save directory in configuration variable.
- Feature: [#923] Tween (linear interpolate) entities when frame limiter is uncapped for smoother movement.
- Fix: [#914] Boats get stuck in approaching dock mode when water is above a certain height. This was incorrectly fixed in 21.04.1.
- Fix: [#923] Decouple viewport updates from game ticks for smoother panning and zooming.
- Fix: [#927] Some available industries are missing in the 'Fund new industries' tab.
- Fix: [#945] Station construction preview image is using wrong colours.
- Fix: [#957] Element name is not shown when inspecting track elements using the Tile Inspector.
- Change: [#975] The multiplayer toggle button on the title screen has been hidden, as multiplayer has not been reimplemented yet.

21.04.1 (2021-04-14)
------------------------------------------------------------------------
- Fix: [#914] Boats get stuck in approaching dock mode when water is above a certain height.
- Fix: [#915] Money subtractions with large values incorrectly calculated causing negative money.

21.04 (2021-04-10)
------------------------------------------------------------------------
- Feature: [#451] Optionally show an FPS counter at the top of the screen.
- Feature: [#831] Add a tile inspector, allowing inspection of tile element data (read-only).
- Feature: [#853] Allow unlocking FPS by detaching game logic from rendering.
- Fix: [#391] Access violation in windows after exiting games.
- Fix: [#804] Enter key not confirming save prompt.
- Fix: [#809] Audio calculation not using the z axis.
- Fix: [#825] Potential crash when opening town rename prompt.
- Fix: [#838] Escape key doesn't work in confirmation windows.
- Fix: [#845] Town growth incorrectly calculated causing more aggressive growth than should be possible.
- Fix: [#853] The game run slightly, but noticeably, slower than vanilla Locomotion.
- Fix: [#860] Incorrect capacity information for vehicles that do not carry cargo (e.g. is a train engine).

21.03 (2021-03-06)
------------------------------------------------------------------------
- Feature: [#125] Allow construction while paused using a new optional cheats/debugging menu.
- Feature: [#796] Allow users to toggle sandbox mode in-game using the cheats menu.
- Fix: [#294] Crash when setting company name twice.
- Fix: [#697] Ghost elements are not removed in autosaves.
- Fix: [#794] Game does not stay paused while in construction mode.
- Fix: [#798] Setting waypoints on multitile track/road elements corrupts the position.
- Fix: [#801] Initial save path does not contain a trailing slash.
- Fix: [#807] Incorrect vehicle animation for speed based animations like hydrofoils when at max speed.
- Change: [#361] The game now allows scenarios to start from 1800, with adjusted inflation.
- Change: [#787] Scenery and building interaction is now disabled when see-through.

21.02 (2021-02-20)
------------------------------------------------------------------------
- Feature: [#122] Allow vehicles to be cloned from the vehicle window.
- Feature: [#690] Automatically save the game at regular intervals.
- Feature: [#702] Optional new map generator (experimental).
- Fix: [#151] Mouse moves out of window when looking around.
- Fix: [#588] 'Cancel or Show Last Announcement' shortcut doesn't close announcements.
- Fix: [#679] Crash when changing ground texture.
- Fix: [#694] Selecting a song to play is guaranteed to not play it.
- Fix: [#712] Load / save window tries to show preview for item after last.
- Fix: [#721] Incorrect catchment area for airports.
- Fix: [#725] Company value graph does not display correctly.
- Fix: [#744] Rendering issues ('Z-fighting') with vehicles over bridges.
- Fix: [#766] Performance index is off by a factor of 10 in scenario options window.
- Fix: [#769] Waypoints for road vehicles could not be set.
- Fix: [#779] Town list displays the wrong amount of stations.
- Change: [#690] Default saved game directory is now in OpenLoco user directory.
- Change: [#762] The vehicle window now uses buttons for local/express mode.

20.10 (2020-10-25)
------------------------------------------------------------------------
- Feature: [#569] Option/cheat to disable AI companies entirely.
- Fix: [#573] Crash caused by opening Road construction window.
- Fix: [#588] Crash caused by changing default audio device.
- Fix: [#595] Implementation mistake in CreateVehicle could lead to crashes.
- Fix: [#635] Land tool not working properly, due to tool drag events not passing on coordinates.
- Fix: [#648] Fix crash in vehicle update head caused by CreateVehicle.

20.07 (2020-07-26)
------------------------------------------------------------------------
- Feature: [#523] Holding the construction window's build or remove button will keep repeating the action.
- Fix: [#158] Pressing shift to build underground tracks automatically builds ten track pieces.
- Fix: [#390] Load/save window causes a crash when trying to access bad directories.
- Fix: [#397] Opening a tutorial crashes the game.
- Fix: [#485] Incorrect position of exhaust smoke on vehicles.
- Fix: [#491] Station/city name labels are hidden from viewport when saving.
- Fix: [#529] Tree-related industries are not updating properly.
- Fix: [#530] Industry production not starting up under some conditions.
- Removed: Clicking track / road construction while holding shift will place 10 pieces in a row.

20.05.1 (2020-05-30)
------------------------------------------------------------------------
- Fix: [#487] Checkbox behaviour reversed for industry opening/closing in landscape generation options.
- Fix: [#488] Repeated clicking may lead to a negative loan.
- Fix: [#494] Farms not producing grain for stations in Mountain Mayhem scenario.
- Fix: [#498] Clicking newly invented vehicle in news throws out of range exception.

20.05 (2020-05-24)
------------------------------------------------------------------------
- Feature: [#77] Add "Exit OpenLoco" to the main menu.
- Fix: [#264] Option 'Export plug-in objects with saved games' is partially cut off.
- Fix: [#299, #430] Crash due to added null-chars when manually specifying Locomotion directory.
- Fix: [#359] Widgets tied to tools could get stuck in pressed state.
- Fix: [#388] Re-center Options window on scale factor change.
- Fix: [#396] Preferred owner name is not saved.
- Fix: [#409] Incorrect refund cost when deleting signals.
- Fix: [#412] Game crashes after a while on Great Britain & Ireland 1930.
- Fix: [#423] Date in challenge tooltip is incorrect.
- Fix: [#425] Changing resolution in fullscreen mode doesn't work.
- Fix: [#428] Show an error when a vehicle can't be built due to invalid properties. (Original bug.)
- Fix: [#440] Final segment in town population graphs could show no population.
- Fix: [#467] Incorrect scrolling thumbs when leaving the bottom of an auto resizing window.
- Fix: [#478] Crash when opening narrow gauge tab on train purchasing window
- Change: [#420] Disable window scale factor buttons when not applicable.

20.03 (2020-03-23)
------------------------------------------------------------------------
- Feature: [#347] Screenshots are now saved in PNG format.
- Fix: [#226] Zooming to cursor is buggy on bigger maps.
- Fix: [#296] Correctly show challenge progression in save previews.
- Fix: [#297] Menu click sound not played.
- Fix: [#303] Play title music preference is not saved.
- Fix: [#340] Cargo rating is calculated incorrectly in some edge cases.
- Fix: [#349] Building a signal adds money (macOS/Linux only).
- Fix: [#383] Crash in construction window.
- Fix: Strings were not wrapping properly in the file browser window.
- Change: [#380] Make keypad enter work the same as normal enter.

19.03 (2019-03-01)
------------------------------------------------------------------------
- Feature: [#163] Remove terraforming limits outside of scenario editor.
- Feature: [#178] Allow zooming to cursor position instead of viewport centre.
- Feature: [#192] The option window now includes OpenLoco-specific settings.
- Feature: [#203] Support multiple languages by loading text strings from YAML files.
- Feature: [#212] Add fullscreen support.
- Feature: [#221, #236] Implement audio through SDL2 mixer, introducing audio on Linux and macOS.
- Feature: [#237] Allow nearest neighbour scaling the game on integer intervals.
- Feature: [#275] Allow disabling the title screen music.
- Feature: [#279] Use OpenLoco logo for window icon. (Logo created by [Zcooger](https://github.com/Zcooger))
- Fix: Tooltips were calling the wrong event.
- Fix: [#219, #257] Prevent text from being drawn off-screen.
- Change: [#107] Show git branch and short sha1 hash in version info line.
- Change: [#211] Store configuration file as YAML.

18.02 (2018-02-15)
------------------------------------------------------------------------
- Feature: [#12, #14, #50] Support for Linux and macOS.
- Feature: [#20] Support graphics data files from Stream distribution.
- Feature: Allow player to remove roads that are in use.
- Feature: Towns can now always be renamed (As seen in OpenTTD).
- Feature: Vehicle breakdowns can now be disabled (As seen in OpenTTD).
- Feature: Playable in a resizable window.
- Feature: Clicking track / road construction while holding shift will place 10 pieces in a row.
- Change: [#79] Store `game.cfg`, `plugin.dat` and `scores.dat` in:
  - Windows: `%APPDATA%\OpenLoco`
  - Linux: `~/.config/openloco`
  - macOS: `~/Library/Application Support/OpenLoco`
- Change: [#79] Disable file existence and size checks.<|MERGE_RESOLUTION|>--- conflicted
+++ resolved
@@ -2,11 +2,8 @@
 ------------------------------------------------------------------------
 - Change: [#1623] Title screen music volume is now bound to the music volume setting.
 - Fix: [#1237] Long entity (company) names may be cut-off incorrectly.
-<<<<<<< HEAD
+- Fix: [#1650] Acquire all company assets cheat may cause some trains and trams to crash.
 - Fix: [#1608] Added character limit label in text input windows.
-=======
-- Fix: [#1650] Acquire all company assets cheat may cause some trains and trams to crash.
->>>>>>> e8c3ed4c
 
 22.09 (2022-09-04)
 ------------------------------------------------------------------------
