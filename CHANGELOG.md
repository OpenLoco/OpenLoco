--- conflicted
+++ resolved
@@ -5,6 +5,7 @@
 - Change: [#3413] The map window can now be resized to fit the entire game map.
 - Change: [#3473] Fences can now be interacted with in viewports outside of the scenario editor as well.
 - Fix: [#2957] Bridge supports not being drawn under different corners than in vanilla.
+- Fix: [#3183] Sound and music being unpaused when the game is still paused in certain situations.
 - Fix: [#3313] Vehicle orders not being deleted correctly when the station is deallocated.
 - Fix: [#3395] Text input windows no longer show character limits.
 - Fix: [#3401] The character limit label is using the wrong text colour.
@@ -56,16 +57,12 @@
 - Fix: [#3137] Viewport interaction is offset by window position.
 - Fix: [#3167] Dropdown for terrain type selection is displayed at the wrong position.
 - Fix: [#3171] Background of station labels have a visible gap due to being off by one pixel.
-<<<<<<< HEAD
-- Fix: [#3183] Sound and music being unpaused when the game is still paused in certain situations.
-=======
 - Fix: [#3184] The minimum size of the map window is miscalculated when it is dragged past a certain point.
 - Fix: [#3190] The map window's minimap isn't centred correctly when it is first opened.
 - Fix: [#3195] In the Landscape Generation window, UI state is reset each frame, preventing scrolling the land type list.
 - Fix: [#3198] Cannot write non-English letters in text boxes.
 - Fix: [#3202] Company name being set incorrectly when using preferred owner name.
 - Fix: [#3212] Competitor owner portraits are not positioned correctly in error windows.
->>>>>>> b328c234
 
 25.07 (2025-07-15)
 ------------------------------------------------------------------------
