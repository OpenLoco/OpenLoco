--- conflicted
+++ resolved
@@ -3,11 +3,8 @@
 - Change: [#61] Placing headquarters now respects the building rotation shortcut.
 - Change: [#2078] Building construction ghosts now show finished buildings instead of scaffolding.
 - Fix: [#56] Orphaned arrow bug when closing construction window with shortcut (original bug).
-<<<<<<< HEAD
+- Fix: [#891] Non-ASCII characters do not show up correctly in directory listings.
 - Fix: [#1852] Cannot navigate to different drive letters in load/save browse window (Windows only).
-=======
-- Fix: [#891] Non-ASCII characters do not show up correctly in directory listings.
->>>>>>> bfd10509
 - Fix: [#2005] Right-clicking when display scaling is set to a fractional percent causes random scrolling of view.
 - Fix: [#2047] Error message when closing the game while load/save prompt window is open.
 - Fix: [#2053] Placing a headquarter preview ghost immediately removes any existing HQ.
