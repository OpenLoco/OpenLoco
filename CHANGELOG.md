22.03.1+ (???)
------------------------------------------------------------------------
- Feature: [#1316] Added a cheat to allow building locked vehicles.
<<<<<<< HEAD
- Feature: [#1435] Separate landscape height tool from landscape paint tool.
=======
- Fix: [#1229] Reliability cheat would not apply to multi power locos.
>>>>>>> 07e5cf50
- Fix: [#1241] Total vehicle power formatted incorrectly.
- Fix: [#1242] Cannot select both sides of a single way signals.
- Fix: [#1250] Cannot save landscape in scenario editor.
- Fix: [#1284] Delete key doesn't work in text input widgets.
- Fix: [#1379] Year formatted correctly in date cheat window.
- Fix: [#1393] Vehicles not sorted correctly in build vehicle window.
- Fix: [#1400] Imperial-to-metric power conversion didn't match vanilla.
- Fix: [#1424] Crash when loading a scenario after waiting on title screen.
- Fix: [#1434] Can set 0 or more than 80 towns in scenario editor.

22.03.1 (2022-03-08)
------------------------------------------------------------------------
- Fix: [#1375] All vehicles are locked.

22.03 (2022-03-08)
------------------------------------------------------------------------
- Feature: [#1327] Readd the game intro (use commandline switch --intro to enable).
- Feature: [#1350] Show vehicle obsolete date in build vehicle window.
- Feature: [#1354] Added a cheat to display locked vehicles.
- Fix: [#239] Vehicles sound do not modify pitch and incorrect sounds can be loaded when loading saves.
- Fix: [#1280] Crash when removing crashed vehicles with news window open.
- Fix: [#1320] Inability to mark scenario as complete.
- Fix: [#1323] Playlist crash when setting the date really far into the future.
- Fix: [#1325] Crash when saving second loaded scenario of a playthrough.
- Fix: [#1328] Various object loading bugs related to custom object files causing crashes on load.
- Change: [#1276] Transfering cargo is now viable. The cargo age is calculated as the weighted average of the present and delivered cargo.
- Technical: [#1347] Now using OpenAL-soft engine for audio, replacing SDL2_mixer.

22.02 (2022-02-06)
------------------------------------------------------------------------
- Feature: [#1271] Vehicles display their total capacity in the cargo window.
- Feature: [#1278] Added a cheat to change the in-game date.
- Feature: [#1284] Added automatic loan repayment option in company finances window.
- Feature: [#1291] Modified the time panel date format to display day.
- Feature: [#1310] Added keyboard shortcuts for changing the game simulation speed.
- Fix: [#1236] Incorrect cargo capacity displayed for vehicle objects.

21.10 (2021-10-17)
------------------------------------------------------------------------
- Feature: [#1170] Add option to disable train reversing at signals.
- Fix: [#788] Opening windows larger than the game window might cause a crash.
- Fix: [#1166] Incorrect surface selection when over water.
- Fix: [#1176] Headquarters ghost destroys buildings.
- Fix: [#1178] Game does not start when no legacy config file is present.
- Fix: [#1179] Default shortcut keys are not assigned when no config file is present.
- Fix: [#1190] Terraform window's area increase/decrease buttons are not holdable.
- Fix: [#1218] Crash when saving landscapes or scenarios in the scenario editor.
- Fix: [#1222] Unable to right click interact with road stations built on neutral or ai created road.

21.09.1 (2021-09-14)
------------------------------------------------------------------------
- Fix: [#1161] Stuttering vehicle movement due to incorrect vehicle positions.
- Fix: [#1162] Signal side placement is inverted.
- Fix: [#1162] Single side signal removal incorrectly removing both signals.
- Fix: [#1162] Cursor hot spots are incorrect for some cursors.
- Fix: [#1167] Incorrect right click interact with some road pieces.
- Fix: [#1171] Vehicles incorrectly placed underground on load.
- Fix: [#1173] Turnaround track piece not selectable on right hand drive scenarios.

21.09 (2021-09-11)
------------------------------------------------------------------------
- Feature: [#784] Optional keyboard shortcuts for construction window.
- Fix: [#1108] Road selection not being remembered.
- Fix: [#1123] Right click interaction of road/tram causing crashes or money.
- Fix: [#1124] Confirmation prompt captions are not rendered correctly.
- Fix: [#1127] Crash during vehicle renewal cheat.
- Fix: [#1144] Options window spawns behind title logo.
- Fix: [#1146] Tram turnaround piece activates wrong button.
- Change: [#1104] Exceptions now trigger a message box popup, instead of only being written to the console.
- Change: [#1141] The Enter key on the numeric keypad can now be bound separately.

21.08 (2021-08-12)
------------------------------------------------------------------------
- Fix: [#366] Original Bug. People and mail cargo incorrectly delivered to far away stations.
- Fix: [#1035] Incorrect colour selection when building buildings.
- Fix: [#1070] Crash when naming stations after exhausting natural names.
- Fix: [#1094] Repeated clicking on construction window not always working.
- Fix: [#1095] Individual expenses are drawn in red, not just the expenditure sums.
- Fix: [#1102] Invalid file error when clicking empty space in file browser.
- Change: [#298] Planting clusters of trees now costs money and influences ratings outside of editor mode.
- Change: [#1079] Allow rotating buildings in town list by keyboard shortcut.

21.07 (2021-07-18)
------------------------------------------------------------------------
- Feature: [#856] Allow filtering the vehicle list by station or cargo type.
- Fix: [#982] Incorrect rating calculation for cargo causing penalty for fast vehicles.
- Fix: [#984] Unable to reset/regenerate station names by using an empty name.
- Fix: [#1008] Inability to decrease max altitude for trees in landscape editor.
- Fix: [#1016] Incorrect detection of station causing incorrect smoke sounds.
- Fix: [#1044] Incorrect rotation of headquarters when placing. No scaffolding when placing headquarters.
- Technical: [#986] Stack misalignment in GCC builds caused unexplained crashes on Linux and Mac during interop hooks with loco.exe.
- Technical: [#993] Retry hook installation to fix incompatibles with older wine versions.
- Technical: [#1006] Add breakpad-based dumping for MSVC builds

21.05 (2021-05-11)
------------------------------------------------------------------------
- Feature: [#184] Implement cheats window with financial, company, vehicle, and town cheats.
- Feature: [#857] Remember last save directory in configuration variable.
- Feature: [#923] Tween (linear interpolate) entities when frame limiter is uncapped for smoother movement.
- Fix: [#914] Boats get stuck in approaching dock mode when water is above a certain height. This was incorrectly fixed in 21.04.1.
- Fix: [#923] Decouple viewport updates from game ticks for smoother panning and zooming.
- Fix: [#927] Some available industries are missing in the 'Fund new industries' tab.
- Fix: [#945] Station construction preview image is using wrong colours.
- Fix: [#957] Element name is not shown when inspecting track elements using the Tile Inspector.
- Change: [#975] The multiplayer toggle button on the title screen has been hidden, as multiplayer has not been reimplemented yet.

21.04.1 (2021-04-14)
------------------------------------------------------------------------
- Fix: [#914] Boats get stuck in approaching dock mode when water is above a certain height.
- Fix: [#915] Money subtractions with large values incorrectly calculated causing negative money.

21.04 (2021-04-10)
------------------------------------------------------------------------
- Feature: [#451] Optionally show an FPS counter at the top of the screen.
- Feature: [#831] Add a tile inspector, allowing inspection of tile element data (read-only).
- Feature: [#853] Allow unlocking FPS by detaching game logic from rendering.
- Fix: [#391] Access violation in windows after exiting games.
- Fix: [#804] Enter key not confirming save prompt.
- Fix: [#809] Audio calculation not using the z axis.
- Fix: [#825] Potential crash when opening town rename prompt.
- Fix: [#838] Escape key doesn't work in confirmation windows.
- Fix: [#845] Town growth incorrectly calculated causing more aggressive growth than should be possible.
- Fix: [#853] The game run slightly, but noticeably, slower than vanilla Locomotion.
- Fix: [#860] Incorrect capacity information for vehicles that do not carry cargo (e.g. is a train engine).

21.03 (2021-03-06)
------------------------------------------------------------------------
- Feature: [#125] Allow construction while paused using a new optional cheats/debugging menu.
- Feature: [#796] Allow users to toggle sandbox mode in-game using the cheats menu.
- Fix: [#294] Crash when setting company name twice.
- Fix: [#697] Ghost elements are not removed in autosaves.
- Fix: [#794] Game does not stay paused while in construction mode.
- Fix: [#798] Setting waypoints on multitile track/road elements corrupts the position.
- Fix: [#801] Initial save path does not contain a trailing slash.
- Fix: [#807] Incorrect vehicle animation for speed based animations like hydrofoils when at max speed.
- Change: [#361] The game now allows scenarios to start from 1800, with adjusted inflation.
- Change: [#787] Scenery and building interaction is now disabled when see-through.

21.02 (2021-02-20)
------------------------------------------------------------------------
- Feature: [#122] Allow vehicles to be cloned from the vehicle window.
- Feature: [#690] Automatically save the game at regular intervals.
- Feature: [#702] Optional new map generator (experimental).
- Fix: [#151] Mouse moves out of window when looking around.
- Fix: [#588] 'Cancel or Show Last Announcement' shortcut doesn't close announcements.
- Fix: [#679] Crash when changing ground texture.
- Fix: [#694] Selecting a song to play is guaranteed to not play it.
- Fix: [#712] Load / save window tries to show preview for item after last.
- Fix: [#721] Incorrect catchment area for airports.
- Fix: [#725] Company value graph does not display correctly.
- Fix: [#744] Rendering issues ('Z-fighting') with vehicles over bridges.
- Fix: [#766] Performance index is off by a factor of 10 in scenario options window.
- Fix: [#769] Waypoints for road vehicles could not be set.
- Fix: [#779] Town list displays the wrong amount of stations.
- Change: [#690] Default saved game directory is now in OpenLoco user directory.
- Change: [#762] The vehicle window now uses buttons for local/express mode.

20.10 (2020-10-25)
------------------------------------------------------------------------
- Feature: [#569] Option/cheat to disable AI companies entirely.
- Fix: [#573] Crash caused by opening Road construction window.
- Fix: [#588] Crash caused by changing default audio device.
- Fix: [#595] Implementation mistake in CreateVehicle could lead to crashes.
- Fix: [#635] Land tool not working properly, due to tool drag events not passing on coordinates.
- Fix: [#648] Fix crash in vehicle update head caused by CreateVehicle.

20.07 (2020-07-26)
------------------------------------------------------------------------
- Feature: [#523] Holding the construction window's build or remove button will keep repeating the action.
- Fix: [#158] Pressing shift to build underground tracks automatically builds ten track pieces.
- Fix: [#390] Load/save window causes a crash when trying to access bad directories.
- Fix: [#397] Opening a tutorial crashes the game.
- Fix: [#485] Incorrect position of exhaust smoke on vehicles.
- Fix: [#491] Station/city name labels are hidden from viewport when saving.
- Fix: [#529] Tree-related industries are not updating properly.
- Fix: [#530] Industry production not starting up under some conditions.
- Removed: Clicking track / road construction while holding shift will place 10 pieces in a row.

20.05.1 (2020-05-30)
------------------------------------------------------------------------
- Fix: [#487] Checkbox behaviour reversed for industry opening/closing in landscape generation options.
- Fix: [#488] Repeated clicking may lead to a negative loan.
- Fix: [#494] Farms not producing grain for stations in Mountain Mayhem scenario.
- Fix: [#498] Clicking newly invented vehicle in news throws out of range exception.

20.05 (2020-05-24)
------------------------------------------------------------------------
- Feature: [#77] Add "Exit OpenLoco" to the main menu.
- Fix: [#264] Option 'Export plug-in objects with saved games' is partially cut off.
- Fix: [#299, #430] Crash due to added null-chars when manually specifying Locomotion directory.
- Fix: [#359] Widgets tied to tools could get stuck in pressed state.
- Fix: [#388] Re-center Options window on scale factor change.
- Fix: [#396] Preferred owner name is not saved.
- Fix: [#409] Incorrect refund cost when deleting signals.
- Fix: [#412] Game crashes after a while on Great Britain & Ireland 1930.
- Fix: [#423] Date in challenge tooltip is incorrect.
- Fix: [#425] Changing resolution in fullscreen mode doesn't work.
- Fix: [#428] Show an error when a vehicle can't be built due to invalid properties. (Original bug.)
- Fix: [#440] Final segment in town population graphs could show no population.
- Fix: [#467] Incorrect scrolling thumbs when leaving the bottom of an auto resizing window.
- Fix: [#478] Crash when opening narrow gauge tab on train purchasing window
- Change: [#420] Disable window scale factor buttons when not applicable.

20.03 (2020-03-23)
------------------------------------------------------------------------
- Feature: [#347] Screenshots are now saved in PNG format.
- Fix: [#226] Zooming to cursor is buggy on bigger maps.
- Fix: [#296] Correctly show challenge progression in save previews.
- Fix: [#297] Menu click sound not played.
- Fix: [#303] Play title music preference is not saved.
- Fix: [#340] Cargo rating is calculated incorrectly in some edge cases.
- Fix: [#349] Building a signal adds money (macOS/Linux only).
- Fix: [#383] Crash in construction window.
- Fix: Strings were not wrapping properly in the file browser window.
- Change: [#380] Make keypad enter work the same as normal enter.

19.03 (2019-03-01)
------------------------------------------------------------------------
- Feature: [#163] Remove terraforming limits outside of scenario editor.
- Feature: [#178] Allow zooming to cursor position instead of viewport centre.
- Feature: [#192] The option window now includes OpenLoco-specific settings.
- Feature: [#203] Support multiple languages by loading text strings from YAML files.
- Feature: [#212] Add fullscreen support.
- Feature: [#221, #236] Implement audio through SDL2 mixer, introducing audio on Linux and macOS.
- Feature: [#237] Allow nearest neighbour scaling the game on integer intervals.
- Feature: [#275] Allow disabling the title screen music.
- Feature: [#279] Use OpenLoco logo for window icon. (Logo created by [Zcooger](https://github.com/Zcooger))
- Fix: Tooltips were calling the wrong event.
- Fix: [#219, #257] Prevent text from being drawn off-screen.
- Change: [#107] Show git branch and short sha1 hash in version info line.
- Change: [#211] Store configuration file as YAML.

18.02 (2018-02-15)
------------------------------------------------------------------------
- Feature: [#12, #14, #50] Support for Linux and macOS.
- Feature: [#20] Support graphics data files from Stream distribution.
- Feature: Allow player to remove roads that are in use.
- Feature: Towns can now always be renamed (As seen in OpenTTD).
- Feature: Vehicle breakdowns can now be disabled (As seen in OpenTTD).
- Feature: Playable in a resizable window.
- Feature: Clicking track / road construction while holding shift will place 10 pieces in a row.
- Change: [#79] Store `game.cfg`, `plugin.dat` and `scores.dat` in:
  - Windows: `%APPDATA%\OpenLoco`
  - Linux: `~/.config/openloco`
  - macOS: `~/Library/Application Support/OpenLoco`
- Change: [#79] Disable file existence and size checks.<|MERGE_RESOLUTION|>--- conflicted
+++ resolved
@@ -1,11 +1,8 @@
 22.03.1+ (???)
 ------------------------------------------------------------------------
 - Feature: [#1316] Added a cheat to allow building locked vehicles.
-<<<<<<< HEAD
 - Feature: [#1435] Separate landscape height tool from landscape paint tool.
-=======
 - Fix: [#1229] Reliability cheat would not apply to multi power locos.
->>>>>>> 07e5cf50
 - Fix: [#1241] Total vehicle power formatted incorrectly.
 - Fix: [#1242] Cannot select both sides of a single way signals.
 - Fix: [#1250] Cannot save landscape in scenario editor.
